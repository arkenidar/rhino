/* -*- Mode: java; tab-width: 8; indent-tabs-mode: nil; c-basic-offset: 4 -*-
 *
 * This Source Code Form is subject to the terms of the Mozilla Public
 * License, v. 2.0. If a copy of the MPL was not distributed with this
 * file, You can obtain one at http://mozilla.org/MPL/2.0/. */

package org.mozilla.javascript;

import java.io.Serializable;
import java.lang.reflect.*;
import java.text.MessageFormat;
import java.util.Locale;
import java.util.ResourceBundle;

import org.mozilla.javascript.ast.FunctionNode;
import org.mozilla.javascript.v8dtoa.DoubleConversion;
import org.mozilla.javascript.v8dtoa.FastDtoa;
import org.mozilla.javascript.xml.XMLObject;
import org.mozilla.javascript.xml.XMLLib;

/**
 * This is the class that implements the runtime.
 *
 * @author Norris Boyd
 */

public class ScriptRuntime {

    /**
     * No instances should be created.
     */
    protected ScriptRuntime() {
    }


    /**
     * Returns representation of the [[ThrowTypeError]] object.
     * See ECMA 5 spec, 13.2.3
     *
     * @deprecated {@link #typeErrorThrower(Context)}
     */
    @Deprecated
    public static BaseFunction typeErrorThrower() {
      return typeErrorThrower(Context.getCurrentContext());
    }

    /**
     * Returns representation of the [[ThrowTypeError]] object.
     * See ECMA 5 spec, 13.2.3
     */
    public static BaseFunction typeErrorThrower(Context cx) {
      if (cx.typeErrorThrower == null) {
        BaseFunction thrower = new BaseFunction() {
          static final long serialVersionUID = -5891740962154902286L;

          @Override
          public Object call(Context cx, Scriptable scope, Scriptable thisObj, Object[] args) {
            throw typeError0("msg.op.not.allowed");
          }
          @Override
          public int getLength() {
            return 0;
          }
        };
        ScriptRuntime.setFunctionProtoAndParent(thrower, cx.topCallScope);
        thrower.preventExtensions();
        cx.typeErrorThrower = thrower;
      }
      return cx.typeErrorThrower;
    }

    static class NoSuchMethodShim implements Callable {
        String methodName;
        Callable noSuchMethodMethod;

        NoSuchMethodShim(Callable noSuchMethodMethod, String methodName)
        {
            this.noSuchMethodMethod = noSuchMethodMethod;
            this.methodName = methodName;
        }
        /**
         * Perform the call.
         *
         * @param cx the current Context for this thread
         * @param scope the scope to use to resolve properties.
         * @param thisObj the JavaScript <code>this</code> object
         * @param args the array of arguments
         * @return the result of the call
         */
        public Object call(Context cx, Scriptable scope, Scriptable thisObj,
                           Object[] args)
        {
            Object[] nestedArgs = new Object[2];

            nestedArgs[0] = methodName;
            nestedArgs[1] = newArrayLiteral(args, null, cx, scope);
            return noSuchMethodMethod.call(cx, scope, thisObj, nestedArgs);
        }

    }
    /*
     * There's such a huge space (and some time) waste for the Foo.class
     * syntax: the compiler sticks in a test of a static field in the
     * enclosing class for null and the code for creating the class value.
     * It has to do this since the reference has to get pushed off until
     * execution time (i.e. can't force an early load), but for the
     * 'standard' classes - especially those in java.lang, we can trust
     * that they won't cause problems by being loaded early.
     */

    public final static Class<?>
        BooleanClass      = Kit.classOrNull("java.lang.Boolean"),
        ByteClass         = Kit.classOrNull("java.lang.Byte"),
        CharacterClass    = Kit.classOrNull("java.lang.Character"),
        ClassClass        = Kit.classOrNull("java.lang.Class"),
        DoubleClass       = Kit.classOrNull("java.lang.Double"),
        FloatClass        = Kit.classOrNull("java.lang.Float"),
        IntegerClass      = Kit.classOrNull("java.lang.Integer"),
        LongClass         = Kit.classOrNull("java.lang.Long"),
        NumberClass       = Kit.classOrNull("java.lang.Number"),
        ObjectClass       = Kit.classOrNull("java.lang.Object"),
        ShortClass        = Kit.classOrNull("java.lang.Short"),
        StringClass       = Kit.classOrNull("java.lang.String"),
        DateClass         = Kit.classOrNull("java.util.Date");

    public final static Class<?>
        ContextClass
            = Kit.classOrNull("org.mozilla.javascript.Context"),
        ContextFactoryClass
            = Kit.classOrNull("org.mozilla.javascript.ContextFactory"),
        FunctionClass
            = Kit.classOrNull("org.mozilla.javascript.Function"),
        ScriptableObjectClass
            = Kit.classOrNull("org.mozilla.javascript.ScriptableObject");
    public static final Class<Scriptable> ScriptableClass =
        Scriptable.class;

    // Locale object used to request locale-neutral operations.
    public static Locale ROOT_LOCALE = new Locale("");

    private static final Object LIBRARY_SCOPE_KEY = "LIBRARY_SCOPE";

    public static boolean isRhinoRuntimeType(Class<?> cl)
    {
        if (cl.isPrimitive()) {
            return (cl != Character.TYPE);
        } else {
            return (cl == StringClass || cl == BooleanClass
                    || NumberClass.isAssignableFrom(cl)
                    || ScriptableClass.isAssignableFrom(cl));
        }
    }

    public static ScriptableObject initSafeStandardObjects(Context cx,
                                                           ScriptableObject scope,
                                                           boolean sealed)
    {
        if (scope == null) {
            scope = new NativeObject();
        }
        scope.associateValue(LIBRARY_SCOPE_KEY, scope);
        (new ClassCache()).associate(scope);

        BaseFunction.init(scope, sealed);
        NativeObject.init(scope, sealed);

        Scriptable objectProto = ScriptableObject.getObjectPrototype(scope);

        // Function.prototype.__proto__ should be Object.prototype
        Scriptable functionProto = ScriptableObject.getClassPrototype(scope, "Function");
        functionProto.setPrototype(objectProto);

        // Set the prototype of the object passed in if need be
        if (scope.getPrototype() == null)
            scope.setPrototype(objectProto);

        // must precede NativeGlobal since it's needed therein
        NativeError.init(scope, sealed);
        NativeGlobal.init(cx, scope, sealed);

        NativeArray.init(scope, sealed);
        if (cx.getOptimizationLevel() > 0) {
            // When optimizing, attempt to fulfill all requests for new Array(N)
            // with a higher threshold before switching to a sparse
            // representation
            NativeArray.setMaximumInitialCapacity(200000);
        }
        NativeString.init(scope, sealed);
        NativeBoolean.init(scope, sealed);
        NativeNumber.init(scope, sealed);
        NativeDate.init(scope, sealed);
        NativeMath.init(scope, sealed);
        NativeJSON.init(scope, sealed);

        NativeWith.init(scope, sealed);
        NativeCall.init(scope, sealed);
        NativeScript.init(scope, sealed);

        NativeIterator.init(scope, sealed); // Also initializes NativeGenerator

        boolean withXml = cx.hasFeature(Context.FEATURE_E4X) &&
                          cx.getE4xImplementationFactory() != null;

        // define lazy-loaded properties using their class name
        new LazilyLoadedCtor(scope, "RegExp",
                "org.mozilla.javascript.regexp.NativeRegExp", sealed, true);
        new LazilyLoadedCtor(scope, "Continuation",
                "org.mozilla.javascript.NativeContinuation", sealed, true);

        if (withXml) {
            String xmlImpl = cx.getE4xImplementationFactory().getImplementationClassName();
            new LazilyLoadedCtor(scope, "XML", xmlImpl, sealed, true);
            new LazilyLoadedCtor(scope, "XMLList", xmlImpl, sealed, true);
            new LazilyLoadedCtor(scope, "Namespace", xmlImpl, sealed, true);
            new LazilyLoadedCtor(scope, "QName", xmlImpl, sealed, true);
        }

        if ((cx.getLanguageVersion() >= Context.VERSION_1_8) &&
             cx.hasFeature(Context.FEATURE_V8_EXTENSIONS)) {
            new LazilyLoadedCtor(scope, "ArrayBuffer",
                                 "org.mozilla.javascript.typedarrays.NativeArrayBuffer",
                                 sealed, true);
            new LazilyLoadedCtor(scope, "Int8Array",
                                 "org.mozilla.javascript.typedarrays.NativeInt8Array",
                                 sealed, true);
            new LazilyLoadedCtor(scope, "Uint8Array",
                                 "org.mozilla.javascript.typedarrays.NativeUint8Array",
                                 sealed, true);
            new LazilyLoadedCtor(scope, "Uint8ClampedArray",
                                 "org.mozilla.javascript.typedarrays.NativeUint8ClampedArray",
                                 sealed, true);
            new LazilyLoadedCtor(scope, "Int16Array",
                                 "org.mozilla.javascript.typedarrays.NativeInt16Array",
                                 sealed, true);
            new LazilyLoadedCtor(scope, "Uint16Array",
                                 "org.mozilla.javascript.typedarrays.NativeUint16Array",
                                 sealed, true);
            new LazilyLoadedCtor(scope, "Int32Array",
                                 "org.mozilla.javascript.typedarrays.NativeInt32Array",
                                 sealed, true);
            new LazilyLoadedCtor(scope, "Uint32Array",
                                 "org.mozilla.javascript.typedarrays.NativeUint32Array",
                                 sealed, true);
            new LazilyLoadedCtor(scope, "Float32Array",
                                 "org.mozilla.javascript.typedarrays.NativeFloat32Array",
                                 sealed, true);
            new LazilyLoadedCtor(scope, "Float64Array",
                                 "org.mozilla.javascript.typedarrays.NativeFloat64Array",
                                 sealed, true);
            new LazilyLoadedCtor(scope, "DataView",
                                 "org.mozilla.javascript.typedarrays.NativeDataView",
                                 sealed, true);
        }
     
        if (scope instanceof TopLevel) {
            ((TopLevel)scope).cacheBuiltins();
        }

        return scope;
    }

    public static ScriptableObject initStandardObjects(Context cx,
                                                       ScriptableObject scope,
                                                       boolean sealed)
    {
        ScriptableObject s = initSafeStandardObjects(cx, scope, sealed);

        new LazilyLoadedCtor(s, "Packages",
                "org.mozilla.javascript.NativeJavaTopPackage", sealed, true);
        new LazilyLoadedCtor(s, "getClass",
                "org.mozilla.javascript.NativeJavaTopPackage", sealed, true);
        new LazilyLoadedCtor(s, "JavaAdapter",
                "org.mozilla.javascript.JavaAdapter", sealed, true);
        new LazilyLoadedCtor(s, "JavaImporter",
                "org.mozilla.javascript.ImporterTopLevel", sealed, true);

        for (String packageName : getTopPackageNames()) {
            new LazilyLoadedCtor(s, packageName,
                    "org.mozilla.javascript.NativeJavaTopPackage", sealed, true);
        }

        return s;
    }
    
    static String[] getTopPackageNames() {
        // Include "android" top package if running on Android
        return "Dalvik".equals(System.getProperty("java.vm.name")) ?
            new String[] { "java", "javax", "org", "com", "edu", "net", "android" } :
            new String[] { "java", "javax", "org", "com", "edu", "net" };
    }

    public static ScriptableObject getLibraryScopeOrNull(Scriptable scope)
    {
        ScriptableObject libScope;
        libScope = (ScriptableObject)ScriptableObject.
                       getTopScopeValue(scope, LIBRARY_SCOPE_KEY);
        return libScope;
    }

    // It is public so NativeRegExp can access it.
    public static boolean isJSLineTerminator(int c)
    {
        // Optimization for faster check for eol character:
        // they do not have 0xDFD0 bits set
        if ((c & 0xDFD0) != 0) {
            return false;
        }
        return c == '\n' || c == '\r' || c == 0x2028 || c == 0x2029;
    }

    public static boolean isJSWhitespaceOrLineTerminator(int c) {
      return (isStrWhiteSpaceChar(c) || isJSLineTerminator(c));
    }

    /**
     * Indicates if the character is a Str whitespace char according to ECMA spec:
     * StrWhiteSpaceChar :::
      <TAB>
      <SP>
      <NBSP>
      <FF>
      <VT>
      <CR>
      <LF>
      <LS>
      <PS>
      <USP>
      <BOM>
     */
    static boolean isStrWhiteSpaceChar(int c)
    {
    	switch (c) {
    		case ' ': // <SP>
    		case '\n': // <LF>
    		case '\r': // <CR>
    		case '\t': // <TAB>
    		case '\u00A0': // <NBSP>
    		case '\u000C': // <FF>
    		case '\u000B': // <VT>
    		case '\u2028': // <LS>
    		case '\u2029': // <PS>
        case '\uFEFF': // <BOM>
    			return true;
    		default:
    			return Character.getType(c) == Character.SPACE_SEPARATOR;
    	}
    }

    public static Boolean wrapBoolean(boolean b)
    {
        return b ? Boolean.TRUE : Boolean.FALSE;
    }

    public static Integer wrapInt(int i)
    {
        return Integer.valueOf(i);
    }

    public static Number wrapNumber(double x)
    {
        if (x != x) {
            return ScriptRuntime.NaNobj;
        }
        return new Double(x);
    }

    /**
     * Convert the value to a boolean.
     *
     * See ECMA 9.2.
     */
    public static boolean toBoolean(Object val)
    {
        for (;;) {
            if (val instanceof Boolean)
                return ((Boolean) val).booleanValue();
            if (val == null || val == Undefined.instance)
                return false;
            if (val instanceof CharSequence)
                return ((CharSequence) val).length() != 0;
            if (val instanceof Number) {
                double d = ((Number) val).doubleValue();
                return (d == d && d != 0.0);
            }
            if (val instanceof Scriptable) {
                if (val instanceof ScriptableObject &&
                    ((ScriptableObject) val).avoidObjectDetection())
                {
                    return false;
                }
                if (Context.getContext().isVersionECMA1()) {
                    // pure ECMA
                    return true;
                }
                // ECMA extension
                val = ((Scriptable) val).getDefaultValue(BooleanClass);
                if (val instanceof Scriptable)
                    throw errorWithClassName("msg.primitive.expected", val);
                continue;
            }
            warnAboutNonJSObject(val);
            return true;
        }
    }

    /**
     * Convert the value to a number.
     *
     * See ECMA 9.3.
     */
    public static double toNumber(Object val)
    {
        for (;;) {
            if (val instanceof Number)
                return ((Number) val).doubleValue();
            if (val == null)
                return +0.0;
            if (val == Undefined.instance)
                return NaN;
            if (val instanceof String)
                return toNumber((String) val);
            if (val instanceof CharSequence)
                return toNumber(val.toString());
            if (val instanceof Boolean)
                return ((Boolean) val).booleanValue() ? 1 : +0.0;
            if (val instanceof Scriptable) {
                val = ((Scriptable) val).getDefaultValue(NumberClass);
                if (val instanceof Scriptable)
                    throw errorWithClassName("msg.primitive.expected", val);
                continue;
            }
            warnAboutNonJSObject(val);
            return NaN;
        }
    }

    public static double toNumber(Object[] args, int index) {
        return (index < args.length) ? toNumber(args[index]) : NaN;
    }

    // Can not use Double.NaN defined as 0.0d / 0.0 as under the Microsoft VM,
    // versions 2.01 and 3.0P1, that causes some uses (returns at least) of
    // Double.NaN to be converted to 1.0.
    // So we use ScriptRuntime.NaN instead of Double.NaN.
    public static final double
        NaN = Double.longBitsToDouble(0x7ff8000000000000L);

    // A similar problem exists for negative zero.
    public static final double
        negativeZero = Double.longBitsToDouble(0x8000000000000000L);

    public static final Double NaNobj = new Double(NaN);

    /*
     * Helper function for toNumber, parseInt, and TokenStream.getToken.
     */
    static double stringToNumber(String s, int start, int radix) {
        char digitMax = '9';
        char lowerCaseBound = 'a';
        char upperCaseBound = 'A';
        int len = s.length();
        if (radix < 10) {
            digitMax = (char) ('0' + radix - 1);
        }
        if (radix > 10) {
            lowerCaseBound = (char) ('a' + radix - 10);
            upperCaseBound = (char) ('A' + radix - 10);
        }
        int end;
        double sum = 0.0;
        for (end=start; end < len; end++) {
            char c = s.charAt(end);
            int newDigit;
            if ('0' <= c && c <= digitMax)
                newDigit = c - '0';
            else if ('a' <= c && c < lowerCaseBound)
                newDigit = c - 'a' + 10;
            else if ('A' <= c && c < upperCaseBound)
                newDigit = c - 'A' + 10;
            else
                break;
            sum = sum*radix + newDigit;
        }
        if (start == end) {
            return NaN;
        }
        if (sum >= 9007199254740992.0) {
            if (radix == 10) {
                /* If we're accumulating a decimal number and the number
                 * is >= 2^53, then the result from the repeated multiply-add
                 * above may be inaccurate.  Call Java to get the correct
                 * answer.
                 */
                try {
                    return Double.parseDouble(s.substring(start, end));
                } catch (NumberFormatException nfe) {
                    return NaN;
                }
            } else if (radix == 2 || radix == 4 || radix == 8 ||
                       radix == 16 || radix == 32)
            {
                /* The number may also be inaccurate for one of these bases.
                 * This happens if the addition in value*radix + digit causes
                 * a round-down to an even least significant mantissa bit
                 * when the first dropped bit is a one.  If any of the
                 * following digits in the number (which haven't been added
                 * in yet) are nonzero then the correct action would have
                 * been to round up instead of down.  An example of this
                 * occurs when reading the number 0x1000000000000081, which
                 * rounds to 0x1000000000000000 instead of 0x1000000000000100.
                 */
                int bitShiftInChar = 1;
                int digit = 0;

                final int SKIP_LEADING_ZEROS = 0;
                final int FIRST_EXACT_53_BITS = 1;
                final int AFTER_BIT_53         = 2;
                final int ZEROS_AFTER_54 = 3;
                final int MIXED_AFTER_54 = 4;

                int state = SKIP_LEADING_ZEROS;
                int exactBitsLimit = 53;
                double factor = 0.0;
                boolean bit53 = false;
                // bit54 is the 54th bit (the first dropped from the mantissa)
                boolean bit54 = false;

                for (;;) {
                    if (bitShiftInChar == 1) {
                        if (start == end)
                            break;
                        digit = s.charAt(start++);
                        if ('0' <= digit && digit <= '9')
                            digit -= '0';
                        else if ('a' <= digit && digit <= 'z')
                            digit -= 'a' - 10;
                        else
                            digit -= 'A' - 10;
                        bitShiftInChar = radix;
                    }
                    bitShiftInChar >>= 1;
                    boolean bit = (digit & bitShiftInChar) != 0;

                    switch (state) {
                      case SKIP_LEADING_ZEROS:
                          if (bit) {
                            --exactBitsLimit;
                            sum = 1.0;
                            state = FIRST_EXACT_53_BITS;
                        }
                        break;
                      case FIRST_EXACT_53_BITS:
                           sum *= 2.0;
                        if (bit)
                            sum += 1.0;
                        --exactBitsLimit;
                        if (exactBitsLimit == 0) {
                            bit53 = bit;
                            state = AFTER_BIT_53;
                        }
                        break;
                      case AFTER_BIT_53:
                        bit54 = bit;
                        factor = 2.0;
                        state = ZEROS_AFTER_54;
                        break;
                      case ZEROS_AFTER_54:
                        if (bit) {
                            state = MIXED_AFTER_54;
                        }
                        // fallthrough
                      case MIXED_AFTER_54:
                        factor *= 2;
                        break;
                    }
                }
                switch (state) {
                  case SKIP_LEADING_ZEROS:
                    sum = 0.0;
                    break;
                  case FIRST_EXACT_53_BITS:
                  case AFTER_BIT_53:
                    // do nothing
                    break;
                  case ZEROS_AFTER_54:
                    // x1.1 -> x1 + 1 (round up)
                    // x0.1 -> x0 (round down)
                    if (bit54 & bit53)
                        sum += 1.0;
                    sum *= factor;
                    break;
                  case MIXED_AFTER_54:
                    // x.100...1.. -> x + 1 (round up)
                    // x.0anything -> x (round down)
                    if (bit54)
                        sum += 1.0;
                    sum *= factor;
                    break;
                }
            }
            /* We don't worry about inaccurate numbers for any other base. */
        }
        return sum;
    }


    /**
     * ToNumber applied to the String type
     *
     * See ECMA 9.3.1
     */
    public static double toNumber(String s) {
        int len = s.length();
        int start = 0;
        char startChar;
        for (;;) {
            if (start == len) {
                // Empty or contains only whitespace
                return +0.0;
            }
            startChar = s.charAt(start);
            if (!ScriptRuntime.isStrWhiteSpaceChar(startChar))
                break;
            start++;
        }

        if (startChar == '0') {
            if (start + 2 < len) {
                int c1 = s.charAt(start + 1);
                if (c1 == 'x' || c1 == 'X') {
                    // A hexadecimal number
                    return stringToNumber(s, start + 2, 16);
                }
            }
        } else if (startChar == '+' || startChar == '-') {
            if (start + 3 < len && s.charAt(start + 1) == '0') {
                int c2 = s.charAt(start + 2);
                if (c2 == 'x' || c2 == 'X') {
                    // A hexadecimal number with sign
                    double val = stringToNumber(s, start + 3, 16);
                    return startChar == '-' ? -val : val;
                }
            }
        }

        int end = len - 1;
        char endChar;
        while (ScriptRuntime.isStrWhiteSpaceChar(endChar = s.charAt(end)))
            end--;
        if (endChar == 'y') {
            // check for "Infinity"
            if (startChar == '+' || startChar == '-')
                start++;
            if (start + 7 == end && s.regionMatches(start, "Infinity", 0, 8))
                return startChar == '-'
                    ? Double.NEGATIVE_INFINITY
                    : Double.POSITIVE_INFINITY;
            return NaN;
        }
        // A non-hexadecimal, non-infinity number:
        // just try a normal floating point conversion
        String sub = s.substring(start, end+1);
        // Quick test to check string contains only valid characters because
        // Double.parseDouble() can be slow and accept input we want to reject
        for (int i = sub.length() - 1; i >= 0; i--) {
            char c = sub.charAt(i);
            if (('0' <= c && c <= '9') || c == '.' ||
                    c == 'e' || c == 'E'  ||
                    c == '+' || c == '-')
                continue;
            return NaN;
        }
        try {
            return Double.parseDouble(sub);
        } catch (NumberFormatException ex) {
            return NaN;
        }
    }

    /**
     * Helper function for builtin objects that use the varargs form.
     * ECMA function formal arguments are undefined if not supplied;
     * this function pads the argument array out to the expected
     * length, if necessary.
     */
    public static Object[] padArguments(Object[] args, int count) {
        if (count < args.length)
            return args;

        int i;
        Object[] result = new Object[count];
        for (i = 0; i < args.length; i++) {
            result[i] = args[i];
        }

        for (; i < count; i++) {
            result[i] = Undefined.instance;
        }

        return result;
    }

    public static String escapeString(String s)
    {
        return escapeString(s, '"');
    }

    /**
     * For escaping strings printed by object and array literals; not quite
     * the same as 'escape.'
     */
    public static String escapeString(String s, char escapeQuote)
    {
        if (!(escapeQuote == '"' || escapeQuote == '\'')) Kit.codeBug();
        StringBuilder sb = null;

        for(int i = 0, L = s.length(); i != L; ++i) {
            int c = s.charAt(i);

            if (' ' <= c && c <= '~' && c != escapeQuote && c != '\\') {
                // an ordinary print character (like C isprint()) and not "
                // or \ .
                if (sb != null) {
                    sb.append((char)c);
                }
                continue;
            }
            if (sb == null) {
                sb = new StringBuilder(L + 3);
                sb.append(s);
                sb.setLength(i);
            }

            int escape = -1;
            switch (c) {
                case '\b':  escape = 'b';  break;
                case '\f':  escape = 'f';  break;
                case '\n':  escape = 'n';  break;
                case '\r':  escape = 'r';  break;
                case '\t':  escape = 't';  break;
                case 0xb:   escape = 'v';  break; // Java lacks \v.
                case ' ':   escape = ' ';  break;
                case '\\':  escape = '\\'; break;
            }
            if (escape >= 0) {
                // an \escaped sort of character
                sb.append('\\');
                sb.append((char)escape);
            } else if (c == escapeQuote) {
                sb.append('\\');
                sb.append(escapeQuote);
            } else {
                int hexSize;
                if (c < 256) {
                    // 2-digit hex
                    sb.append("\\x");
                    hexSize = 2;
                } else {
                    // Unicode.
                    sb.append("\\u");
                    hexSize = 4;
                }
                // append hexadecimal form of c left-padded with 0
                for (int shift = (hexSize - 1) * 4; shift >= 0; shift -= 4) {
                    int digit = 0xf & (c >> shift);
                    int hc = (digit < 10) ? '0' + digit : 'a' - 10 + digit;
                    sb.append((char)hc);
                }
            }
        }
        return (sb == null) ? s : sb.toString();
    }

    static boolean isValidIdentifierName(String s)
    {
        int L = s.length();
        if (L == 0)
            return false;
        if (!Character.isJavaIdentifierStart(s.charAt(0)))
            return false;
        for (int i = 1; i != L; ++i) {
            if (!Character.isJavaIdentifierPart(s.charAt(i)))
                return false;
        }
        return !TokenStream.isKeyword(s);
    }

    public static CharSequence toCharSequence(Object val) {
        if (val instanceof NativeString) {
            return ((NativeString)val).toCharSequence();
        }
        return val instanceof CharSequence ? (CharSequence) val : toString(val);
    }

    /**
     * Convert the value to a string.
     *
     * See ECMA 9.8.
     */
    public static String toString(Object val) {
        for (;;) {
            if (val == null) {
                return "null";
            }
            if (val == Undefined.instance) {
                return "undefined";
            }
            if (val instanceof String) {
                return (String)val;
            }
            if (val instanceof CharSequence) {
                return val.toString();
            }
            if (val instanceof Number) {
                // XXX should we just teach NativeNumber.stringValue()
                // about Numbers?
                return numberToString(((Number)val).doubleValue(), 10);
            }
            if (val instanceof Scriptable) {
                val = ((Scriptable) val).getDefaultValue(StringClass);
                if (val instanceof Scriptable) {
                    throw errorWithClassName("msg.primitive.expected", val);
                }
                continue;
            }
            return val.toString();
        }
    }

    static String defaultObjectToString(Scriptable obj)
    {
        return "[object " + obj.getClassName() + ']';
    }

    public static String toString(Object[] args, int index)
    {
        return (index < args.length) ? toString(args[index]) : "undefined";
    }

    /**
     * Optimized version of toString(Object) for numbers.
     */
    public static String toString(double val) {
        return numberToString(val, 10);
    }

    public static String numberToString(double d, int base) {
        if ((base < 2) || (base > 36)) {
            throw Context.reportRuntimeError1(
                "msg.bad.radix", Integer.toString(base));
        }

        if (d != d)
            return "NaN";
        if (d == Double.POSITIVE_INFINITY)
            return "Infinity";
        if (d == Double.NEGATIVE_INFINITY)
            return "-Infinity";
        if (d == 0.0)
            return "0";

        if (base != 10) {
            return DToA.JS_dtobasestr(base, d);
        } else {
            // V8 FastDtoa can't convert all numbers, so try it first but
            // fall back to old DToA in case it fails
            String result = FastDtoa.numberToString(d);
            if (result != null) {
                return result;
            }
            StringBuilder buffer = new StringBuilder();
            DToA.JS_dtostr(buffer, DToA.DTOSTR_STANDARD, 0, d);
            return buffer.toString();
        }

    }

    static String uneval(Context cx, Scriptable scope, Object value)
    {
        if (value == null) {
            return "null";
        }
        if (value == Undefined.instance) {
            return "undefined";
        }
        if (value instanceof CharSequence) {
            String escaped = escapeString(value.toString());
            StringBuilder sb = new StringBuilder(escaped.length() + 2);
            sb.append('\"');
            sb.append(escaped);
            sb.append('\"');
            return sb.toString();
        }
        if (value instanceof Number) {
            double d = ((Number)value).doubleValue();
            if (d == 0 && 1 / d < 0) {
                return "-0";
            }
            return toString(d);
        }
        if (value instanceof Boolean) {
            return toString(value);
        }
        if (value instanceof Scriptable) {
            Scriptable obj = (Scriptable)value;
            // Wrapped Java objects won't have "toSource" and will report
            // errors for get()s of nonexistent name, so use has() first
            if (ScriptableObject.hasProperty(obj, "toSource")) {
                Object v = ScriptableObject.getProperty(obj, "toSource");
                if (v instanceof Function) {
                    Function f = (Function)v;
                    return toString(f.call(cx, scope, obj, emptyArgs));
                }
            }
            return toString(value);
        }
        warnAboutNonJSObject(value);
        return value.toString();
    }

    static String defaultObjectToSource(Context cx, Scriptable scope,
                                        Scriptable thisObj, Object[] args)
    {
        boolean toplevel, iterating;
        if (cx.iterating == null) {
            toplevel = true;
            iterating = false;
            cx.iterating = new ObjToIntMap(31);
        } else {
            toplevel = false;
            iterating = cx.iterating.has(thisObj);
        }

        StringBuilder result = new StringBuilder(128);
        if (toplevel) {
            result.append("(");
        }
        result.append('{');

        // Make sure cx.iterating is set to null when done
        // so we don't leak memory
        try {
            if (!iterating) {
                cx.iterating.intern(thisObj); // stop recursion.
                Object[] ids = thisObj.getIds();
                for (int i=0; i < ids.length; i++) {
                    Object id = ids[i];
                    Object value;
                    if (id instanceof Integer) {
                        int intId = ((Integer)id).intValue();
                        value = thisObj.get(intId, thisObj);
                        if (value == Scriptable.NOT_FOUND)
                            continue;   // a property has been removed
                        if (i > 0)
                            result.append(", ");
                        result.append(intId);
                    } else {
                        String strId = (String)id;
                        value = thisObj.get(strId, thisObj);
                        if (value == Scriptable.NOT_FOUND)
                            continue;   // a property has been removed
                        if (i > 0)
                            result.append(", ");
                        if (ScriptRuntime.isValidIdentifierName(strId)) {
                            result.append(strId);
                        } else {
                            result.append('\'');
                            result.append(
                                ScriptRuntime.escapeString(strId, '\''));
                            result.append('\'');
                        }
                    }
                    result.append(':');
                    result.append(ScriptRuntime.uneval(cx, scope, value));
                }
            }
        } finally {
            if (toplevel) {
                cx.iterating = null;
            }
        }

        result.append('}');
        if (toplevel) {
            result.append(')');
        }
        return result.toString();
    }

    public static Scriptable toObject(Scriptable scope, Object val)
    {
        if (val instanceof Scriptable) {
            return (Scriptable)val;
        }
        return toObject(Context.getContext(), scope, val);
    }

    /**
     * <strong>Warning</strong>: This doesn't allow to resolve primitive
     * prototype properly when many top scopes are involved
     *
     * @deprecated Use {@link #toObjectOrNull(Context, Object, Scriptable)} instead
     */
    @Deprecated
    public static Scriptable toObjectOrNull(Context cx, Object obj)
    {
        if (obj instanceof Scriptable) {
            return (Scriptable)obj;
        } else if (obj != null && obj != Undefined.instance) {
            return toObject(cx, getTopCallScope(cx), obj);
        }
        return null;
    }

    /**
     * @param scope the scope that should be used to resolve primitive prototype
     */
    public static Scriptable toObjectOrNull(Context cx, Object obj,
                                            Scriptable scope)
    {
        if (obj instanceof Scriptable) {
            return (Scriptable)obj;
        } else if (obj != null && obj != Undefined.instance) {
            return toObject(cx, scope, obj);
        }
        return null;
    }

    /**
     * @deprecated Use {@link #toObject(Scriptable, Object)} instead.
     */
    @Deprecated
    public static Scriptable toObject(Scriptable scope, Object val,
                                      Class<?> staticClass)
    {
        if (val instanceof Scriptable) {
            return (Scriptable)val;
        }
        return toObject(Context.getContext(), scope, val);
    }

    /**
     * Convert the value to an object.
     *
     * See ECMA 9.9.
     */
    public static Scriptable toObject(Context cx, Scriptable scope, Object val)
    {
        if (val instanceof Scriptable) {
            return (Scriptable) val;
        }
        if (val instanceof CharSequence) {
            // FIXME we want to avoid toString() here, especially for concat()
            NativeString result = new NativeString((CharSequence)val);
            setBuiltinProtoAndParent(result, scope, TopLevel.Builtins.String);
            return result;
        }
        if (val instanceof Number) {
            NativeNumber result = new NativeNumber(((Number)val).doubleValue());
            setBuiltinProtoAndParent(result, scope, TopLevel.Builtins.Number);
            return result;
        }
        if (val instanceof Boolean) {
            NativeBoolean result = new NativeBoolean(((Boolean)val).booleanValue());
            setBuiltinProtoAndParent(result, scope, TopLevel.Builtins.Boolean);
            return result;
        }
        if (val == null) {
            throw typeError0("msg.null.to.object");
        }
        if (val == Undefined.instance) {
            throw typeError0("msg.undef.to.object");
        }

        // Extension: Wrap as a LiveConnect object.
        Object wrapped = cx.getWrapFactory().wrap(cx, scope, val, null);
        if (wrapped instanceof Scriptable)
            return (Scriptable) wrapped;
        throw errorWithClassName("msg.invalid.type", val);
    }

    /**
     * @deprecated Use {@link #toObject(Context, Scriptable, Object)} instead.
     */
    @Deprecated
    public static Scriptable toObject(Context cx, Scriptable scope, Object val,
                                      Class<?> staticClass)
    {
        return toObject(cx, scope, val);
    }

    /**
     * @deprecated The method is only present for compatibility.
     */
    @Deprecated
    public static Object call(Context cx, Object fun, Object thisArg,
                              Object[] args, Scriptable scope)
    {
        if (!(fun instanceof Function)) {
            throw notFunctionError(toString(fun));
        }
        Function function = (Function)fun;
        Scriptable thisObj = toObjectOrNull(cx, thisArg, scope);
        if (thisObj == null) {
            throw undefCallError(thisObj, "function");
        }
        return function.call(cx, scope, thisObj, args);
    }

    public static Scriptable newObject(Context cx, Scriptable scope,
                                       String constructorName, Object[] args)
    {
        scope = ScriptableObject.getTopLevelScope(scope);
        Function ctor = getExistingCtor(cx, scope, constructorName);
        if (args == null) { args = ScriptRuntime.emptyArgs; }
        return ctor.construct(cx, scope, args);
    }

    public static Scriptable newBuiltinObject(Context cx, Scriptable scope,
                                              TopLevel.Builtins type,
                                              Object[] args)
    {
        scope = ScriptableObject.getTopLevelScope(scope);
        Function ctor = TopLevel.getBuiltinCtor(cx, scope, type);
        if (args == null) { args = ScriptRuntime.emptyArgs; }
        return ctor.construct(cx, scope, args);
    }

    static Scriptable newNativeError(Context cx, Scriptable scope,
                                     TopLevel.NativeErrors type, Object[] args)
    {
        scope = ScriptableObject.getTopLevelScope(scope);
        Function ctor = TopLevel.getNativeErrorCtor(cx, scope, type);
        if (args == null) { args = ScriptRuntime.emptyArgs; }
        return ctor.construct(cx, scope, args);
    }

    /**
     *
     * See ECMA 9.4.
     */
    public static double toInteger(Object val) {
        return toInteger(toNumber(val));
    }

    // convenience method
    public static double toInteger(double d) {
        // if it's NaN
        if (d != d)
            return +0.0;

        if (d == 0.0 ||
            d == Double.POSITIVE_INFINITY ||
            d == Double.NEGATIVE_INFINITY)
            return d;

        if (d > 0.0)
            return Math.floor(d);
        else
            return Math.ceil(d);
    }

    public static double toInteger(Object[] args, int index) {
        return (index < args.length) ? toInteger(args[index]) : +0.0;
    }

    /**
     *
     * See ECMA 9.5.
     */
    public static int toInt32(Object val)
    {
        // short circuit for common integer values
        if (val instanceof Integer)
            return ((Integer)val).intValue();

        return toInt32(toNumber(val));
    }

    public static int toInt32(Object[] args, int index) {
        return (index < args.length) ? toInt32(args[index]) : 0;
    }

    public static int toInt32(double d) {
        return DoubleConversion.doubleToInt32(d);
    }

    /**
     * See ECMA 9.6.
     * @return long value representing 32 bits unsigned integer
     */
    public static long toUint32(double d) {
        return DoubleConversion.doubleToInt32(d) & 0xffffffffL;
    }

    public static long toUint32(Object val) {
        return toUint32(toNumber(val));
    }

    /**
     *
     * See ECMA 9.7.
     */
    public static char toUint16(Object val) {
        double d = toNumber(val);
        return (char)DoubleConversion.doubleToInt32(d);
    }

    // XXX: this is until setDefaultNamespace will learn how to store NS
    // properly and separates namespace form Scriptable.get etc.
    private static final String DEFAULT_NS_TAG = "__default_namespace__";

    public static Object setDefaultNamespace(Object namespace, Context cx)
    {
        Scriptable scope = cx.currentActivationCall;
        if (scope == null) {
            scope = getTopCallScope(cx);
        }

        XMLLib xmlLib = currentXMLLib(cx);
        Object ns = xmlLib.toDefaultXmlNamespace(cx, namespace);

        // XXX : this should be in separated namesapce from Scriptable.get/put
        if (!scope.has(DEFAULT_NS_TAG, scope)) {
            // XXX: this is racy of cause
            ScriptableObject.defineProperty(scope, DEFAULT_NS_TAG, ns,
                                            ScriptableObject.PERMANENT
                                            | ScriptableObject.DONTENUM);
        } else {
            scope.put(DEFAULT_NS_TAG, scope, ns);
        }

        return Undefined.instance;
    }

    public static Object searchDefaultNamespace(Context cx)
    {
        Scriptable scope = cx.currentActivationCall;
        if (scope == null) {
            scope = getTopCallScope(cx);
        }
        Object nsObject;
        for (;;) {
            Scriptable parent = scope.getParentScope();
            if (parent == null) {
                nsObject = ScriptableObject.getProperty(scope, DEFAULT_NS_TAG);
                if (nsObject == Scriptable.NOT_FOUND) {
                    return null;
                }
                break;
            }
            nsObject = scope.get(DEFAULT_NS_TAG, scope);
            if (nsObject != Scriptable.NOT_FOUND) {
                break;
            }
            scope = parent;
        }
        return nsObject;
    }

    public static Object getTopLevelProp(Scriptable scope, String id) {
        scope = ScriptableObject.getTopLevelScope(scope);
        return ScriptableObject.getProperty(scope, id);
    }

    static Function getExistingCtor(Context cx, Scriptable scope,
                                    String constructorName)
    {
        Object ctorVal = ScriptableObject.getProperty(scope, constructorName);
        if (ctorVal instanceof Function) {
            return (Function)ctorVal;
        }
        if (ctorVal == Scriptable.NOT_FOUND) {
            throw Context.reportRuntimeError1(
                "msg.ctor.not.found", constructorName);
        } else {
            throw Context.reportRuntimeError1(
                "msg.not.ctor", constructorName);
        }
    }

    /**
     * Return -1L if str is not an index, or the index value as lower 32
     * bits of the result. Note that the result needs to be cast to an int
     * in order to produce the actual index, which may be negative.
     */
    public static long indexFromString(String str)
    {
        // The length of the decimal string representation of
        //  Integer.MAX_VALUE, 2147483647
        final int MAX_VALUE_LENGTH = 10;

        int len = str.length();
        if (len > 0) {
            int i = 0;
            boolean negate = false;
            int c = str.charAt(0);
            if (c == '-') {
                if (len > 1) {
                    c = str.charAt(1);
                    if (c == '0') return -1L; // "-0" is not an index
                    i = 1;
                    negate = true;
                }
            }
            c -= '0';
            if (0 <= c && c <= 9
                && len <= (negate ? MAX_VALUE_LENGTH + 1 : MAX_VALUE_LENGTH))
            {
                // Use negative numbers to accumulate index to handle
                // Integer.MIN_VALUE that is greater by 1 in absolute value
                // then Integer.MAX_VALUE
                int index = -c;
                int oldIndex = 0;
                i++;
                if (index != 0) {
                    // Note that 00, 01, 000 etc. are not indexes
                    while (i != len && 0 <= (c = str.charAt(i) - '0') && c <= 9)
                    {
                        oldIndex = index;
                        index = 10 * index - c;
                        i++;
                    }
                }
                // Make sure all characters were consumed and that it couldn't
                // have overflowed.
                if (i == len &&
                    (oldIndex > (Integer.MIN_VALUE / 10) ||
                     (oldIndex == (Integer.MIN_VALUE / 10) &&
                      c <= (negate ? -(Integer.MIN_VALUE % 10)
                                   : (Integer.MAX_VALUE % 10)))))
                {
                    return 0xFFFFFFFFL & (negate ? index : -index);
                }
            }
        }
        return -1L;
    }

    /**
     * If str is a decimal presentation of Uint32 value, return it as long.
     * Othewise return -1L;
     */
    public static long testUint32String(String str)
    {
        // The length of the decimal string representation of
        //  UINT32_MAX_VALUE, 4294967296
        final int MAX_VALUE_LENGTH = 10;

        int len = str.length();
        if (1 <= len && len <= MAX_VALUE_LENGTH) {
            int c = str.charAt(0);
            c -= '0';
            if (c == 0) {
                // Note that 00,01 etc. are not valid Uint32 presentations
                return (len == 1) ? 0L : -1L;
            }
            if (1 <= c && c <= 9) {
                long v = c;
                for (int i = 1; i != len; ++i) {
                    c = str.charAt(i) - '0';
                    if (!(0 <= c && c <= 9)) {
                        return -1;
                    }
                    v = 10 * v + c;
                }
                // Check for overflow
                if ((v >>> 32) == 0) {
                    return v;
                }
            }
        }
        return -1;
    }

    /**
     * If s represents index, then return index value wrapped as Integer
     * and othewise return s.
     */
    static Object getIndexObject(String s)
    {
        long indexTest = indexFromString(s);
        if (indexTest >= 0) {
            return Integer.valueOf((int)indexTest);
        }
        return s;
    }

    /**
     * If d is exact int value, return its value wrapped as Integer
     * and othewise return d converted to String.
     */
    static Object getIndexObject(double d)
    {
        int i = (int)d;
        if (i == d) {
            return Integer.valueOf(i);
        }
        return toString(d);
    }

    /**
     * If toString(id) is a decimal presentation of int32 value, then id
     * is index. In this case return null and make the index available
     * as ScriptRuntime.lastIndexResult(cx). Otherwise return toString(id).
     */
    static String toStringIdOrIndex(Context cx, Object id)
    {
        if (id instanceof Number) {
            double d = ((Number)id).doubleValue();
            int index = (int)d;
            if (index == d) {
                storeIndexResult(cx, index);
                return null;
            }
            return toString(id);
        } else {
            String s;
            if (id instanceof String) {
                s = (String)id;
            } else {
                s = toString(id);
            }
            long indexTest = indexFromString(s);
            if (indexTest >= 0) {
                storeIndexResult(cx, (int)indexTest);
                return null;
            }
            return s;
        }
    }

    /**
     * Call obj.[[Get]](id)
     *
     * @deprecated Use {@link #getObjectElem(Object, Object, Context, Scriptable)} instead
     */
    @Deprecated
    public static Object getObjectElem(Object obj, Object elem, Context cx)
    {
    	return getObjectElem(obj, elem, cx, getTopCallScope(cx));
    }

    /**
     * Call obj.[[Get]](id)
     */
    public static Object getObjectElem(Object obj, Object elem, Context cx, Scriptable scope)
    {
        Scriptable sobj = toObjectOrNull(cx, obj, scope);
        if (sobj == null) {
            throw undefReadError(obj, elem);
        }
        return getObjectElem(sobj, elem, cx);
    }

    public static Object getObjectElem(Scriptable obj, Object elem,
                                       Context cx)
    {

        Object result;

        if (obj instanceof XMLObject) {
            result = ((XMLObject)obj).get(cx, elem);
        } else {
            String s = toStringIdOrIndex(cx, elem);
            if (s == null) {
                int index = lastIndexResult(cx);
                result = ScriptableObject.getProperty(obj, index);
            } else {
                result = ScriptableObject.getProperty(obj, s);
            }
        }

        if (result == Scriptable.NOT_FOUND) {
            result = Undefined.instance;
        }

        return result;
    }

    /**
     * Version of getObjectElem when elem is a valid JS identifier name.
     *
     * @deprecated Use {@link #getObjectProp(Object, String, Context, Scriptable)} instead
     */
    @Deprecated
    public static Object getObjectProp(Object obj, String property,
                                       Context cx)
    {
        return getObjectProp(obj, property, cx, getTopCallScope(cx));
    }

    /**
     * Version of getObjectElem when elem is a valid JS identifier name.
     *
     * @param scope the scope that should be used to resolve primitive prototype
     */
    public static Object getObjectProp(Object obj, String property,
                                       Context cx, Scriptable scope)
    {
        Scriptable sobj = toObjectOrNull(cx, obj, scope);
        if (sobj == null) {
            throw undefReadError(obj, property);
        }
        return getObjectProp(sobj, property, cx);
    }

    public static Object getObjectProp(Scriptable obj, String property,
                                       Context cx)
    {

        Object result = ScriptableObject.getProperty(obj, property);
        if (result == Scriptable.NOT_FOUND) {
            if (cx.hasFeature(Context.FEATURE_STRICT_MODE)) {
                Context.reportWarning(ScriptRuntime.getMessage1(
                    "msg.ref.undefined.prop", property));
            }
            result = Undefined.instance;
        }

        return result;
    }

    /**
     * @deprecated Use {@link #getObjectPropNoWarn(Object, String, Context, Scriptable)} instead
     */
    @Deprecated
    public static Object getObjectPropNoWarn(Object obj, String property,
                                             Context cx)
    {
        return getObjectPropNoWarn(obj, property, cx, getTopCallScope(cx));
    }

    public static Object getObjectPropNoWarn(Object obj, String property,
                                             Context cx, Scriptable scope)
    {
        Scriptable sobj = toObjectOrNull(cx, obj, scope);
        if (sobj == null) {
            throw undefReadError(obj, property);
        }
        Object result = ScriptableObject.getProperty(sobj, property);
        if (result == Scriptable.NOT_FOUND) {
          return Undefined.instance;
        }
        return result;
    }

    /**
     * A cheaper and less general version of the above for well-known argument
     * types.
     *
     * @deprecated Use {@link #getObjectIndex(Object, double, Context, Scriptable)} instead
     */
    @Deprecated
    public static Object getObjectIndex(Object obj, double dblIndex,
                                        Context cx)
    {
        return getObjectIndex(obj, dblIndex, cx, getTopCallScope(cx));
    }

    /**
     * A cheaper and less general version of the above for well-known argument
     * types.
     */
    public static Object getObjectIndex(Object obj, double dblIndex,
                                        Context cx, Scriptable scope)
    {
        Scriptable sobj = toObjectOrNull(cx, obj, scope);
        if (sobj == null) {
            throw undefReadError(obj, toString(dblIndex));
        }

        int index = (int)dblIndex;
        if (index == dblIndex) {
            return getObjectIndex(sobj, index, cx);
        } else {
            String s = toString(dblIndex);
            return getObjectProp(sobj, s, cx);
        }
    }

    public static Object getObjectIndex(Scriptable obj, int index,
                                        Context cx)
    {
        Object result = ScriptableObject.getProperty(obj, index);
        if (result == Scriptable.NOT_FOUND) {
            result = Undefined.instance;
        }

        return result;
    }

    /**
     * Call obj.[[Put]](id, value)
     *
     * @deprecated Use {@link #setObjectElem(Object, Object, Object, Context, Scriptable)} instead
     */
    @Deprecated
    public static Object setObjectElem(Object obj, Object elem, Object value,
                                       Context cx)
    {
        return setObjectElem(obj, elem, value, cx, getTopCallScope(cx));
    }

    /**
     * Call obj.[[Put]](id, value)
     */
    public static Object setObjectElem(Object obj, Object elem, Object value,
                                       Context cx, Scriptable scope)
    {
        Scriptable sobj = toObjectOrNull(cx, obj, scope);
        if (sobj == null) {
            throw undefWriteError(obj, elem, value);
        }
        return setObjectElem(sobj, elem, value, cx);
    }

    public static Object setObjectElem(Scriptable obj, Object elem,
                                       Object value, Context cx)
    {
        if (obj instanceof XMLObject) {
            ((XMLObject)obj).put(cx, elem, value);
        } else {
            String s = toStringIdOrIndex(cx, elem);
            if (s == null) {
                int index = lastIndexResult(cx);
                ScriptableObject.putProperty(obj, index, value);
            } else {
                ScriptableObject.putProperty(obj, s, value);
            }
        }

        return value;
    }

    /**
     * Version of setObjectElem when elem is a valid JS identifier name.
     *
     * @deprecated Use {@link #setObjectProp(Object, String, Object, Context, Scriptable)} instead
     */
    @Deprecated
    public static Object setObjectProp(Object obj, String property,
                                       Object value, Context cx)
    {
        return setObjectProp(obj, property, value, cx, getTopCallScope(cx));
    }

    /**
     * Version of setObjectElem when elem is a valid JS identifier name.
     */
    public static Object setObjectProp(Object obj, String property,
                                       Object value, Context cx,
                                       Scriptable scope)
    {
        Scriptable sobj = toObjectOrNull(cx, obj, scope);
        if (sobj == null) {
            throw undefWriteError(obj, property, value);
        }
        return setObjectProp(sobj, property, value, cx);
    }

    public static Object setObjectProp(Scriptable obj, String property,
                                       Object value, Context cx)
    {
        ScriptableObject.putProperty(obj, property, value);
        return value;
    }

    /**
     * A cheaper and less general version of the above for well-known argument
     * types.
     *
     * @deprecated Use {@link #setObjectIndex(Object, double, Object, Context, Scriptable)} instead
     */
    @Deprecated
    public static Object setObjectIndex(Object obj, double dblIndex,
                                        Object value, Context cx)
    {
        return setObjectIndex(obj, dblIndex, value, cx, getTopCallScope(cx));
    }

    /**
     * A cheaper and less general version of the above for well-known argument
     * types.
     */
    public static Object setObjectIndex(Object obj, double dblIndex,
                                        Object value, Context cx,
                                        Scriptable scope)
    {
        Scriptable sobj = toObjectOrNull(cx, obj, scope);
        if (sobj == null) {
            throw undefWriteError(obj, String.valueOf(dblIndex), value);
        }

        int index = (int)dblIndex;
        if (index == dblIndex) {
            return setObjectIndex(sobj, index, value, cx);
        } else {
            String s = toString(dblIndex);
            return setObjectProp(sobj, s, value, cx);
        }
    }

    public static Object setObjectIndex(Scriptable obj, int index, Object value,
                                        Context cx)
    {
        ScriptableObject.putProperty(obj, index, value);
        return value;
    }

    public static boolean deleteObjectElem(Scriptable target, Object elem,
                                           Context cx)
    {
        String s = toStringIdOrIndex(cx, elem);
        if (s == null) {
            int index = lastIndexResult(cx);
            target.delete(index);
            return !target.has(index, target);
        } else {
            target.delete(s);
            return !target.has(s, target);
        }
    }

    public static boolean hasObjectElem(Scriptable target, Object elem,
                                        Context cx)
    {
        boolean result;

        String s = toStringIdOrIndex(cx, elem);
        if (s == null) {
            int index = lastIndexResult(cx);
            result = ScriptableObject.hasProperty(target, index);
        } else {
            result = ScriptableObject.hasProperty(target, s);
        }

        return result;
    }

    public static Object refGet(Ref ref, Context cx)
    {
        return ref.get(cx);
    }

    /**
     * @deprecated Use {@link #refSet(Ref, Object, Context, Scriptable)} instead
     */
    @Deprecated
    public static Object refSet(Ref ref, Object value, Context cx)
    {
        return refSet(ref, value, cx, getTopCallScope(cx));
    }

    public static Object refSet(Ref ref, Object value, Context cx,
                                Scriptable scope)
    {
        return ref.set(cx, scope, value);
    }

    public static Object refDel(Ref ref, Context cx)
    {
        return wrapBoolean(ref.delete(cx));
    }

    static boolean isSpecialProperty(String s)
    {
        return s.equals("__proto__") || s.equals("__parent__");
    }

    /**
     * @deprecated Use {@link #specialRef(Object, String, Context, Scriptable)} instead
     */
    @Deprecated
    public static Ref specialRef(Object obj, String specialProperty,
                                 Context cx)
    {
        return specialRef(obj, specialProperty, cx, getTopCallScope(cx));
    }

    public static Ref specialRef(Object obj, String specialProperty,
                                 Context cx, Scriptable scope)
    {
        return SpecialRef.createSpecial(cx, scope, obj, specialProperty);
    }

    /**
     * @deprecated Use {@link #delete(Object, Object, Context, Scriptable, boolean)} instead
     */
    @Deprecated
    public static Object delete(Object obj, Object id, Context cx)
    {
        return delete(obj, id, cx, false);
    }

    /**
     * The delete operator
     *
     * See ECMA 11.4.1
     *
     * In ECMA 0.19, the description of the delete operator (11.4.1)
     * assumes that the [[Delete]] method returns a value. However,
     * the definition of the [[Delete]] operator (8.6.2.5) does not
     * define a return value. Here we assume that the [[Delete]]
     * method doesn't return a value.
     *
     * @deprecated Use {@link #delete(Object, Object, Context, Scriptable, boolean)} instead
     */
    @Deprecated
    public static Object delete(Object obj, Object id, Context cx, boolean isName)
    {
        return delete(obj, id, cx, getTopCallScope(cx), isName);
    }

    /**
     * The delete operator
     *
     * See ECMA 11.4.1
     *
     * In ECMA 0.19, the description of the delete operator (11.4.1)
     * assumes that the [[Delete]] method returns a value. However,
     * the definition of the [[Delete]] operator (8.6.2.5) does not
     * define a return value. Here we assume that the [[Delete]]
     * method doesn't return a value.
     */
    public static Object delete(Object obj, Object id, Context cx,
                                Scriptable scope, boolean isName)
    {
        Scriptable sobj = toObjectOrNull(cx, obj, scope);
        if (sobj == null) {
            if (isName) {
                return Boolean.TRUE;
            }
            throw undefDeleteError(obj, id);
        }
        boolean result = deleteObjectElem(sobj, id, cx);
        return wrapBoolean(result);
    }

    /**
     * Looks up a name in the scope chain and returns its value.
     */
    public static Object name(Context cx, Scriptable scope, String name)
    {
        Scriptable parent = scope.getParentScope();
        if (parent == null) {
            Object result = topScopeName(cx, scope, name);
            if (result == Scriptable.NOT_FOUND) {
                throw notFoundError(scope, name);
            }
            return result;
        }

        return nameOrFunction(cx, scope, parent, name, false);
    }

    private static Object nameOrFunction(Context cx, Scriptable scope,
                                         Scriptable parentScope, String name,
                                         boolean asFunctionCall)
    {
        Object result;
        Scriptable thisObj = scope; // It is used only if asFunctionCall==true.

        XMLObject firstXMLObject = null;
        for (;;) {
            if (scope instanceof NativeWith) {
                Scriptable withObj = scope.getPrototype();
                if (withObj instanceof XMLObject) {
                    XMLObject xmlObj = (XMLObject)withObj;
                    if (xmlObj.has(name, xmlObj)) {
                        // function this should be the target object of with
                        thisObj = xmlObj;
                        result = xmlObj.get(name, xmlObj);
                        break;
                    }
                    if (firstXMLObject == null) {
                        firstXMLObject = xmlObj;
                    }
                } else {
                    result = ScriptableObject.getProperty(withObj, name);
                    if (result != Scriptable.NOT_FOUND) {
                        // function this should be the target object of with
                        thisObj = withObj;
                        break;
                    }
                }
            } else if (scope instanceof NativeCall) {
                // NativeCall does not prototype chain and Scriptable.get
                // can be called directly.
                result = scope.get(name, scope);
                if (result != Scriptable.NOT_FOUND) {
                    if (asFunctionCall) {
                        // ECMA 262 requires that this for nested funtions
                        // should be top scope
                        thisObj = ScriptableObject.
                                      getTopLevelScope(parentScope);
                    }
                    break;
                }
            } else {
                // Can happen if Rhino embedding decided that nested
                // scopes are useful for what ever reasons.
                result = ScriptableObject.getProperty(scope, name);
                if (result != Scriptable.NOT_FOUND) {
                    thisObj = scope;
                    break;
                }
            }
            scope = parentScope;
            parentScope = parentScope.getParentScope();
            if (parentScope == null) {
                result = topScopeName(cx, scope, name);
                if (result == Scriptable.NOT_FOUND) {
                    if (firstXMLObject == null || asFunctionCall) {
                        throw notFoundError(scope, name);
                    }
                    // The name was not found, but we did find an XML
                    // object in the scope chain and we are looking for name,
                    // not function. The result should be an empty XMLList
                    // in name context.
                    result = firstXMLObject.get(name, firstXMLObject);
                }
                // For top scope thisObj for functions is always scope itself.
                thisObj = scope;
                break;
            }
        }

        if (asFunctionCall) {
            if (!(result instanceof Callable)) {
                throw notFunctionError(result, name);
            }
            storeScriptable(cx, thisObj);
        }

        return result;
    }

    private static Object topScopeName(Context cx, Scriptable scope,
                                       String name)
    {
        if (cx.useDynamicScope) {
            scope = checkDynamicScope(cx.topCallScope, scope);
        }
        return ScriptableObject.getProperty(scope, name);
    }


    /**
     * Returns the object in the scope chain that has a given property.
     *
     * The order of evaluation of an assignment expression involves
     * evaluating the lhs to a reference, evaluating the rhs, and then
     * modifying the reference with the rhs value. This method is used
     * to 'bind' the given name to an object containing that property
     * so that the side effects of evaluating the rhs do not affect
     * which property is modified.
     * Typically used in conjunction with setName.
     *
     * See ECMA 10.1.4
     */
    public static Scriptable bind(Context cx, Scriptable scope, String id)
    {
        Scriptable firstXMLObject = null;
        Scriptable parent = scope.getParentScope();
        childScopesChecks: if (parent != null) {
            // Check for possibly nested "with" scopes first
            while (scope instanceof NativeWith) {
                Scriptable withObj = scope.getPrototype();
                if (withObj instanceof XMLObject) {
                    XMLObject xmlObject = (XMLObject)withObj;
                    if (xmlObject.has(cx, id)) {
                        return xmlObject;
                    }
                    if (firstXMLObject == null) {
                        firstXMLObject = xmlObject;
                    }
                } else {
                    if (ScriptableObject.hasProperty(withObj, id)) {
                        return withObj;
                    }
                }
                scope = parent;
                parent = parent.getParentScope();
                if (parent == null) {
                    break childScopesChecks;
                }
            }
            for (;;) {
                if (ScriptableObject.hasProperty(scope, id)) {
                    return scope;
                }
                scope = parent;
                parent = parent.getParentScope();
                if (parent == null) {
                    break childScopesChecks;
                }
            }
        }
        // scope here is top scope
        if (cx.useDynamicScope) {
            scope = checkDynamicScope(cx.topCallScope, scope);
        }
        if (ScriptableObject.hasProperty(scope, id)) {
            return scope;
        }
        // Nothing was found, but since XML objects always bind
        // return one if found
        return firstXMLObject;
    }

    public static Object setName(Scriptable bound, Object value,
                                 Context cx, Scriptable scope, String id)
    {
        if (bound != null) {
            // TODO: we used to special-case XMLObject here, but putProperty
            // seems to work for E4X and it's better to optimize  the common case
            ScriptableObject.putProperty(bound, id, value);
        } else {
            // "newname = 7;", where 'newname' has not yet
            // been defined, creates a new property in the
            // top scope unless strict mode is specified.
            if (cx.hasFeature(Context.FEATURE_STRICT_MODE) ||
                cx.hasFeature(Context.FEATURE_STRICT_VARS))
            {
                Context.reportWarning(
                    ScriptRuntime.getMessage1("msg.assn.create.strict", id));
            }
            // Find the top scope by walking up the scope chain.
            bound = ScriptableObject.getTopLevelScope(scope);
            if (cx.useDynamicScope) {
                bound = checkDynamicScope(cx.topCallScope, bound);
            }
            bound.put(id, bound, value);
        }
        return value;
    }

    public static Object strictSetName(Scriptable bound, Object value,
            Context cx, Scriptable scope, String id) {
        if (bound != null) {
            // TODO: The LeftHandSide also may not be a reference to a
            // data property with the attribute value {[[Writable]]:false},
            // to an accessor property with the attribute value
            // {[[Put]]:undefined}, nor to a non-existent property of an
            // object whose [[Extensible]] internal property has the value
            // false. In these cases a TypeError exception is thrown (11.13.1).
            // TODO: we used to special-case XMLObject here, but putProperty
            // seems to work for E4X and we should optimize  the common case
            ScriptableObject.putProperty(bound, id, value);
            return value;
        } else {
            // See ES5 8.7.2
            String msg = "Assignment to undefined \"" + id + "\" in strict mode";
            throw constructError("ReferenceError", msg);
        }
    }

    public static Object setConst(Scriptable bound, Object value,
                                 Context cx, String id)
    {
        if (bound instanceof XMLObject) {
            bound.put(id, bound, value);
        } else {
            ScriptableObject.putConstProperty(bound, id, value);
        }
        return value;
    }

    /**
     * This is the enumeration needed by the for..in statement.
     *
     * See ECMA 12.6.3.
     *
     * IdEnumeration maintains a ObjToIntMap to make sure a given
     * id is enumerated only once across multiple objects in a
     * prototype chain.
     *
     * XXX - ECMA delete doesn't hide properties in the prototype,
     * but js/ref does. This means that the js/ref for..in can
     * avoid maintaining a hash table and instead perform lookups
     * to see if a given property has already been enumerated.
     *
     */
    private static class IdEnumeration implements Serializable
    {
        private static final long serialVersionUID = 1L;
        Scriptable obj;
        Object[] ids;
        int index;
        ObjToIntMap used;
        Object currentId;
        int enumType; /* one of ENUM_INIT_KEYS, ENUM_INIT_VALUES,
                         ENUM_INIT_ARRAY */

        // if true, integer ids will be returned as numbers rather than strings
        boolean enumNumbers;

        Scriptable iterator;
    }

    public static Scriptable toIterator(Context cx, Scriptable scope,
                                        Scriptable obj, boolean keyOnly)
    {
        if (ScriptableObject.hasProperty(obj,
            NativeIterator.ITERATOR_PROPERTY_NAME))
        {
            Object v = ScriptableObject.getProperty(obj,
                NativeIterator.ITERATOR_PROPERTY_NAME);
            if (!(v instanceof Callable)) {
               throw typeError0("msg.invalid.iterator");
            }
            Callable f = (Callable) v;
            Object[] args = new Object[] { keyOnly ? Boolean.TRUE
                                                   : Boolean.FALSE };
            v = f.call(cx, scope, obj, args);
            if (!(v instanceof Scriptable)) {
                throw typeError0("msg.iterator.primitive");
            }
            return (Scriptable) v;
        }
        return null;
    }

    /**
     * For backwards compatibility with generated class files
     *
     * @deprecated Use {@link #enumInit(Object, Context, Scriptable, int)} instead
     */
    @Deprecated
    public static Object enumInit(Object value, Context cx, boolean enumValues)
    {
        return enumInit(value, cx, enumValues ? ENUMERATE_VALUES
                                              : ENUMERATE_KEYS);
    }

    public static final int ENUMERATE_KEYS = 0;
    public static final int ENUMERATE_VALUES = 1;
    public static final int ENUMERATE_ARRAY = 2;
    public static final int ENUMERATE_KEYS_NO_ITERATOR = 3;
    public static final int ENUMERATE_VALUES_NO_ITERATOR = 4;
    public static final int ENUMERATE_ARRAY_NO_ITERATOR = 5;

    /**
     * @deprecated Use {@link #enumInit(Object, Context, Scriptable, int)} instead
     */
    @Deprecated
    public static Object enumInit(Object value, Context cx, int enumType)
    {
        return enumInit(value, cx, getTopCallScope(cx), enumType);
    }

    public static Object enumInit(Object value, Context cx, Scriptable scope,
                                  int enumType)
    {
        IdEnumeration x = new IdEnumeration();
        x.obj = toObjectOrNull(cx, value, scope);
        if (x.obj == null) {
            // null or undefined do not cause errors but rather lead to empty
            // "for in" loop
            return x;
        }
        x.enumType = enumType;
        x.iterator = null;
        if (enumType != ENUMERATE_KEYS_NO_ITERATOR &&
            enumType != ENUMERATE_VALUES_NO_ITERATOR &&
            enumType != ENUMERATE_ARRAY_NO_ITERATOR)
        {
            x.iterator = toIterator(cx, x.obj.getParentScope(), x.obj,
                                    enumType == ScriptRuntime.ENUMERATE_KEYS);
        }
        if (x.iterator == null) {
            // enumInit should read all initial ids before returning
            // or "for (a.i in a)" would wrongly enumerate i in a as well
            enumChangeObject(x);
        }

        return x;
    }

    public static void setEnumNumbers(Object enumObj, boolean enumNumbers) {
        ((IdEnumeration)enumObj).enumNumbers = enumNumbers;
    }

    public static Boolean enumNext(Object enumObj)
    {
        IdEnumeration x = (IdEnumeration)enumObj;
        if (x.iterator != null) {
            Object v = ScriptableObject.getProperty(x.iterator, "next");
            if (!(v instanceof Callable))
                return Boolean.FALSE;
            Callable f = (Callable) v;
            Context cx = Context.getContext();
            try {
                x.currentId = f.call(cx, x.iterator.getParentScope(),
                                     x.iterator, emptyArgs);
                return Boolean.TRUE;
            } catch (JavaScriptException e) {
                if (e.getValue() instanceof NativeIterator.StopIteration) {
                  return Boolean.FALSE;
                }
                throw e;
            }
        }
        for (;;) {
            if (x.obj == null) {
                return Boolean.FALSE;
            }
            if (x.index == x.ids.length) {
                x.obj = x.obj.getPrototype();
                enumChangeObject(x);
                continue;
            }
            Object id = x.ids[x.index++];
            if (x.used != null && x.used.has(id)) {
                continue;
            }
            if (id instanceof String) {
                String strId = (String)id;
                if (!x.obj.has(strId, x.obj))
                    continue;   // must have been deleted
                x.currentId = strId;
            } else {
                int intId = ((Number)id).intValue();
                if (!x.obj.has(intId, x.obj))
                    continue;   // must have been deleted
                x.currentId = x.enumNumbers ? (Object) (Integer.valueOf(intId))
                                            : String.valueOf(intId);
            }
            return Boolean.TRUE;
        }
    }

    public static Object enumId(Object enumObj, Context cx)
    {
        IdEnumeration x = (IdEnumeration)enumObj;
        if (x.iterator != null) {
            return x.currentId;
        }
        switch (x.enumType) {
          case ENUMERATE_KEYS:
          case ENUMERATE_KEYS_NO_ITERATOR:
            return x.currentId;
          case ENUMERATE_VALUES:
          case ENUMERATE_VALUES_NO_ITERATOR:
            return enumValue(enumObj, cx);
          case ENUMERATE_ARRAY:
          case ENUMERATE_ARRAY_NO_ITERATOR:
            Object[] elements = { x.currentId, enumValue(enumObj, cx) };
            return cx.newArray(ScriptableObject.getTopLevelScope(x.obj), elements);
          default:
            throw Kit.codeBug();
        }
    }

    public static Object enumValue(Object enumObj, Context cx) {
        IdEnumeration x = (IdEnumeration)enumObj;

        Object result;

        String s = toStringIdOrIndex(cx, x.currentId);
        if (s == null) {
            int index = lastIndexResult(cx);
            result = x.obj.get(index, x.obj);
        } else {
            result = x.obj.get(s, x.obj);
        }

        return result;
    }

    private static void enumChangeObject(IdEnumeration x)
    {
        Object[] ids = null;
        while (x.obj != null) {
            ids = x.obj.getIds();
            if (ids.length != 0) {
                break;
            }
            x.obj = x.obj.getPrototype();
        }
        if (x.obj != null && x.ids != null) {
            Object[] previous = x.ids;
            int L = previous.length;
            if (x.used == null) {
                x.used = new ObjToIntMap(L);
            }
            for (int i = 0; i != L; ++i) {
                x.used.intern(previous[i]);
            }
        }
        x.ids = ids;
        x.index = 0;
    }

    /**
     * Prepare for calling name(...): return function corresponding to
     * name and make current top scope available
     * as ScriptRuntime.lastStoredScriptable() for consumption as thisObj.
     * The caller must call ScriptRuntime.lastStoredScriptable() immediately
     * after calling this method.
     */
    public static Callable getNameFunctionAndThis(String name,
                                                  Context cx,
                                                  Scriptable scope)
    {
        Scriptable parent = scope.getParentScope();
        if (parent == null) {
            Object result = topScopeName(cx, scope, name);
            if (!(result instanceof Callable)) {
                if (result == Scriptable.NOT_FOUND) {
                    throw notFoundError(scope, name);
                } else {
                    throw notFunctionError(result, name);
                }
            }
            // Top scope is not NativeWith or NativeCall => thisObj == scope
            Scriptable thisObj = scope;
            storeScriptable(cx, thisObj);
            return (Callable)result;
        }

        // name will call storeScriptable(cx, thisObj);
        return (Callable)nameOrFunction(cx, scope, parent, name, true);
    }

    /**
     * Prepare for calling obj[id](...): return function corresponding to
     * obj[id] and make obj properly converted to Scriptable available
     * as ScriptRuntime.lastStoredScriptable() for consumption as thisObj.
     * The caller must call ScriptRuntime.lastStoredScriptable() immediately
     * after calling this method.
     *
     * @deprecated Use {@link #getElemFunctionAndThis(Object, Object, Context, Scriptable)} instead
     */
    @Deprecated
    public static Callable getElemFunctionAndThis(Object obj,
                                                  Object elem,
                                                  Context cx)
    {
        return getElemFunctionAndThis(obj, elem, cx, getTopCallScope(cx));
    }

    /**
     * Prepare for calling obj[id](...): return function corresponding to
     * obj[id] and make obj properly converted to Scriptable available
     * as ScriptRuntime.lastStoredScriptable() for consumption as thisObj.
     * The caller must call ScriptRuntime.lastStoredScriptable() immediately
     * after calling this method.
     */
    public static Callable getElemFunctionAndThis(Object obj, Object elem,
                                                  Context cx, Scriptable scope)
    {
        String str = toStringIdOrIndex(cx, elem);
        if (str != null) {
            return getPropFunctionAndThis(obj, str, cx, scope);
        }
        int index = lastIndexResult(cx);

        Scriptable thisObj = toObjectOrNull(cx, obj, scope);
        if (thisObj == null) {
            throw undefCallError(obj, String.valueOf(index));
        }

        Object value = ScriptableObject.getProperty(thisObj, index);
        if (!(value instanceof Callable)) {
            throw notFunctionError(value, elem);
        }

        storeScriptable(cx, thisObj);
        return (Callable)value;
    }

    /**
     * Prepare for calling obj.property(...): return function corresponding to
     * obj.property and make obj properly converted to Scriptable available
     * as ScriptRuntime.lastStoredScriptable() for consumption as thisObj.
     * The caller must call ScriptRuntime.lastStoredScriptable() immediately
     * after calling this method.
     * Warning: this doesn't allow to resolve primitive prototype properly when
     * many top scopes are involved.
     *
     * @deprecated Use {@link #getPropFunctionAndThis(Object, String, Context, Scriptable)} instead
     */
    @Deprecated
    public static Callable getPropFunctionAndThis(Object obj,
                                                  String property,
                                                  Context cx)
    {
        return getPropFunctionAndThis(obj, property, cx, getTopCallScope(cx));
    }

    /**
     * Prepare for calling obj.property(...): return function corresponding to
     * obj.property and make obj properly converted to Scriptable available
     * as ScriptRuntime.lastStoredScriptable() for consumption as thisObj.
     * The caller must call ScriptRuntime.lastStoredScriptable() immediately
     * after calling this method.
     */
    public static Callable getPropFunctionAndThis(Object obj,
                                                  String property,
                                                  Context cx, Scriptable scope)
    {
        Scriptable thisObj = toObjectOrNull(cx, obj, scope);
        return getPropFunctionAndThisHelper(obj, property, cx, thisObj);
    }

    private static Callable getPropFunctionAndThisHelper(Object obj,
          String property, Context cx, Scriptable thisObj)
    {
        if (thisObj == null) {
            throw undefCallError(obj, property);
        }

        Object value = ScriptableObject.getProperty(thisObj, property);
        if (!(value instanceof Callable)) {
            Object noSuchMethod = ScriptableObject.getProperty(thisObj, "__noSuchMethod__");
            if (noSuchMethod instanceof Callable)
                value = new NoSuchMethodShim((Callable)noSuchMethod, property);
        }

        if (!(value instanceof Callable)) {
            throw notFunctionError(thisObj, value, property);
        }

        storeScriptable(cx, thisObj);
        return (Callable)value;
    }

    /**
     * Prepare for calling <expression>(...): return function corresponding to
     * <expression> and make parent scope of the function available
     * as ScriptRuntime.lastStoredScriptable() for consumption as thisObj.
     * The caller must call ScriptRuntime.lastStoredScriptable() immediately
     * after calling this method.
     */
    public static Callable getValueFunctionAndThis(Object value, Context cx)
    {
        if (!(value instanceof Callable)) {
            throw notFunctionError(value);
        }

        Callable f = (Callable)value;
        Scriptable thisObj = null;
        if (f instanceof Scriptable) {
            thisObj = ((Scriptable)f).getParentScope();
        }
        if (thisObj == null) {
            if (cx.topCallScope == null) throw new IllegalStateException();
            thisObj = cx.topCallScope;
        }
        if (thisObj.getParentScope() != null) {
            if (thisObj instanceof NativeWith) {
                // functions defined inside with should have with target
                // as their thisObj
            } else if (thisObj instanceof NativeCall) {
                // nested functions should have top scope as their thisObj
                thisObj = ScriptableObject.getTopLevelScope(thisObj);
            }
        }
        storeScriptable(cx, thisObj);
        return f;
    }

    /**
     * Perform function call in reference context. Should always
     * return value that can be passed to
     * {@link #refGet(Ref, Context)} or {@link #refSet(Ref, Object, Context)}
     * arbitrary number of times.
     * The args array reference should not be stored in any object that is
     * can be GC-reachable after this method returns. If this is necessary,
     * store args.clone(), not args array itself.
     */
    public static Ref callRef(Callable function, Scriptable thisObj,
                              Object[] args, Context cx)
    {
        if (function instanceof RefCallable) {
            RefCallable rfunction = (RefCallable)function;
            Ref ref = rfunction.refCall(cx, thisObj, args);
            if (ref == null) {
                throw new IllegalStateException(rfunction.getClass().getName()+".refCall() returned null");
            }
            return ref;
        }
        // No runtime support for now
        String msg = getMessage1("msg.no.ref.from.function",
                                 toString(function));
        throw constructError("ReferenceError", msg);
    }

    /**
     * Operator new.
     *
     * See ECMA 11.2.2
     */
    public static Scriptable newObject(Object fun, Context cx,
                                       Scriptable scope, Object[] args)
    {
        if (!(fun instanceof Function)) {
            throw notFunctionError(fun);
        }
        Function function = (Function)fun;
        return function.construct(cx, scope, args);
    }

    public static Object callSpecial(Context cx, Callable fun,
                                     Scriptable thisObj,
                                     Object[] args, Scriptable scope,
                                     Scriptable callerThis, int callType,
                                     String filename, int lineNumber)
    {
        if (callType == Node.SPECIALCALL_EVAL) {
            if (thisObj.getParentScope() == null && NativeGlobal.isEvalFunction(fun)) {
                return evalSpecial(cx, scope, callerThis, args,
                                   filename, lineNumber);
            }
        } else if (callType == Node.SPECIALCALL_WITH) {
            if (NativeWith.isWithFunction(fun)) {
                throw Context.reportRuntimeError1("msg.only.from.new",
                                                  "With");
            }
        } else {
            throw Kit.codeBug();
        }

        return fun.call(cx, scope, thisObj, args);
    }

    public static Object newSpecial(Context cx, Object fun,
                                    Object[] args, Scriptable scope,
                                    int callType)
    {
        if (callType == Node.SPECIALCALL_EVAL) {
            if (NativeGlobal.isEvalFunction(fun)) {
                throw typeError1("msg.not.ctor", "eval");
            }
        } else if (callType == Node.SPECIALCALL_WITH) {
            if (NativeWith.isWithFunction(fun)) {
                return NativeWith.newWithSpecial(cx, scope, args);
            }
        } else {
            throw Kit.codeBug();
        }

        return newObject(fun, cx, scope, args);
    }

    /**
     * Function.prototype.apply and Function.prototype.call
     *
     * See Ecma 15.3.4.[34]
     */
    public static Object applyOrCall(boolean isApply,
                                     Context cx, Scriptable scope,
                                     Scriptable thisObj, Object[] args)
    {
        int L = args.length;
        Callable function = getCallable(thisObj);

        Scriptable callThis = null;
        if (L != 0) {
            callThis = toObjectOrNull(cx, args[0], scope);
        }
        if (callThis == null) {
            // This covers the case of args[0] == (null|undefined) as well.
            callThis = getTopCallScope(cx);
        }

        Object[] callArgs;
        if (isApply) {
            // Follow Ecma 15.3.4.3
            callArgs = L <= 1 ? ScriptRuntime.emptyArgs :
                getApplyArguments(cx, args[1]);
        } else {
            // Follow Ecma 15.3.4.4
            if (L <= 1) {
                callArgs = ScriptRuntime.emptyArgs;
            } else {
                callArgs = new Object[L - 1];
                System.arraycopy(args, 1, callArgs, 0, L - 1);
            }
        }

        return function.call(cx, scope, callThis, callArgs);
    }

    static Object[] getApplyArguments(Context cx, Object arg1)
    {
        if (arg1 == null || arg1 == Undefined.instance) {
            return ScriptRuntime.emptyArgs;
        } else if (arg1 instanceof NativeArray || arg1 instanceof Arguments) {
            return cx.getElements((Scriptable) arg1);
        } else {
            throw ScriptRuntime.typeError0("msg.arg.isnt.array");
        }
    }

    static Callable getCallable(Scriptable thisObj)
    {
        Callable function;
        if (thisObj instanceof Callable) {
            function = (Callable)thisObj;
        } else {
            Object value = thisObj.getDefaultValue(ScriptRuntime.FunctionClass);
            if (!(value instanceof Callable)) {
                throw ScriptRuntime.notFunctionError(value, thisObj);
            }
            function = (Callable)value;
        }
        return function;
    }

    /**
     * The eval function property of the global object.
     *
     * See ECMA 15.1.2.1
     */
    public static Object evalSpecial(Context cx, Scriptable scope,
                                     Object thisArg, Object[] args,
                                     String filename, int lineNumber)
    {
        if (args.length < 1)
            return Undefined.instance;
        Object x = args[0];
        if (!(x instanceof CharSequence)) {
            if (cx.hasFeature(Context.FEATURE_STRICT_MODE) ||
                cx.hasFeature(Context.FEATURE_STRICT_EVAL))
            {
                throw Context.reportRuntimeError0("msg.eval.nonstring.strict");
            }
            String message = ScriptRuntime.getMessage0("msg.eval.nonstring");
            Context.reportWarning(message);
            return x;
        }
        if (filename == null) {
            int[] linep = new int[1];
            filename = Context.getSourcePositionFromStack(linep);
            if (filename != null) {
                lineNumber = linep[0];
            } else {
                filename = "";
            }
        }
        String sourceName = ScriptRuntime.
            makeUrlForGeneratedScript(true, filename, lineNumber);

        ErrorReporter reporter;
        reporter = DefaultErrorReporter.forEval(cx.getErrorReporter());

        Evaluator evaluator = Context.createInterpreter();
        if (evaluator == null) {
            throw new JavaScriptException("Interpreter not present",
                    filename, lineNumber);
        }

        // Compile with explicit interpreter instance to force interpreter
        // mode.
        Script script = cx.compileString(x.toString(), evaluator,
                                         reporter, sourceName, 1, null);
        evaluator.setEvalScriptFlag(script);
        Callable c = (Callable)script;
        return c.call(cx, scope, (Scriptable)thisArg, ScriptRuntime.emptyArgs);
    }

    /**
     * The typeof operator
     */
    public static String typeof(Object value)
    {
        if (value == null)
            return "object";
        if (value == Undefined.instance)
            return "undefined";
        if (value instanceof ScriptableObject)
        	return ((ScriptableObject) value).getTypeOf();
        if (value instanceof Scriptable)
            return (value instanceof Callable) ? "function" : "object";
        if (value instanceof CharSequence)
            return "string";
        if (value instanceof Number)
            return "number";
        if (value instanceof Boolean)
            return "boolean";
        throw errorWithClassName("msg.invalid.type", value);
    }

    /**
     * The typeof operator that correctly handles the undefined case
     */
    public static String typeofName(Scriptable scope, String id)
    {
        Context cx = Context.getContext();
        Scriptable val = bind(cx, scope, id);
        if (val == null)
            return "undefined";
        return typeof(getObjectProp(val, id, cx));
    }

    // neg:
    // implement the '-' operator inline in the caller
    // as "-toNumber(val)"

    // not:
    // implement the '!' operator inline in the caller
    // as "!toBoolean(val)"

    // bitnot:
    // implement the '~' operator inline in the caller
    // as "~toInt32(val)"

    public static Object add(Object val1, Object val2, Context cx)
    {
        if(val1 instanceof Number && val2 instanceof Number) {
            return wrapNumber(((Number)val1).doubleValue() +
                              ((Number)val2).doubleValue());
        }
        if (val1 instanceof XMLObject) {
            Object test = ((XMLObject)val1).addValues(cx, true, val2);
            if (test != Scriptable.NOT_FOUND) {
                return test;
            }
        }
        if (val2 instanceof XMLObject) {
            Object test = ((XMLObject)val2).addValues(cx, false, val1);
            if (test != Scriptable.NOT_FOUND) {
                return test;
            }
        }
        if (val1 instanceof Scriptable)
            val1 = ((Scriptable) val1).getDefaultValue(null);
        if (val2 instanceof Scriptable)
            val2 = ((Scriptable) val2).getDefaultValue(null);
        if (!(val1 instanceof CharSequence) && !(val2 instanceof CharSequence))
            if ((val1 instanceof Number) && (val2 instanceof Number))
                return wrapNumber(((Number)val1).doubleValue() +
                                  ((Number)val2).doubleValue());
            else
                return wrapNumber(toNumber(val1) + toNumber(val2));
        return new ConsString(toCharSequence(val1), toCharSequence(val2));
    }

    public static CharSequence add(CharSequence val1, Object val2) {
        return new ConsString(val1, toCharSequence(val2));
    }

    public static CharSequence add(Object val1, CharSequence val2) {
        return new ConsString(toCharSequence(val1), val2);
    }

    /**
     * The method is only present for compatibility.
     *
     * @deprecated Use {@link #nameIncrDecr(Scriptable, String, Context, int)} instead
     */
    @Deprecated
    public static Object nameIncrDecr(Scriptable scopeChain, String id,
                                      int incrDecrMask)
    {
        return nameIncrDecr(scopeChain, id, Context.getContext(), incrDecrMask);
    }

    public static Object nameIncrDecr(Scriptable scopeChain, String id,
                                      Context cx, int incrDecrMask)
    {
        Scriptable target;
        Object value;
      search: {
            do {
                if (cx.useDynamicScope && scopeChain.getParentScope() == null) {
                    scopeChain = checkDynamicScope(cx.topCallScope, scopeChain);
                }
                target = scopeChain;
                do {
                    if (target instanceof NativeWith &&
                            target.getPrototype() instanceof XMLObject) {
                        break;
                    }
                    value = target.get(id, scopeChain);
                    if (value != Scriptable.NOT_FOUND) {
                        break search;
                    }
                    target = target.getPrototype();
                } while (target != null);
                scopeChain = scopeChain.getParentScope();
            } while (scopeChain != null);
            throw notFoundError(scopeChain, id);
        }
        return doScriptableIncrDecr(target, id, scopeChain, value,
                                    incrDecrMask);
    }

    /**
     * @deprecated Use {@link #propIncrDecr(Object, String, Context, Scriptable, int)} instead
     */
    @Deprecated
    public static Object propIncrDecr(Object obj, String id,
                                      Context cx, int incrDecrMask)
    {
        return propIncrDecr(obj, id, cx, getTopCallScope(cx), incrDecrMask);
    }

    public static Object propIncrDecr(Object obj, String id,
                                      Context cx, Scriptable scope,
                                      int incrDecrMask)
    {
        Scriptable start = toObjectOrNull(cx, obj, scope);
        if (start == null) {
            throw undefReadError(obj, id);
        }

        Scriptable target = start;
        Object value;
      search: {
            do {
                value = target.get(id, start);
                if (value != Scriptable.NOT_FOUND) {
                    break search;
                }
                target = target.getPrototype();
            } while (target != null);
            start.put(id, start, NaNobj);
            return NaNobj;
        }
        return doScriptableIncrDecr(target, id, start, value,
                                    incrDecrMask);
    }

    private static Object doScriptableIncrDecr(Scriptable target,
                                               String id,
                                               Scriptable protoChainStart,
                                               Object value,
                                               int incrDecrMask)
    {
        boolean post = ((incrDecrMask & Node.POST_FLAG) != 0);
        double number;
        if (value instanceof Number) {
            number = ((Number)value).doubleValue();
        } else {
            number = toNumber(value);
            if (post) {
                // convert result to number
                value = wrapNumber(number);
            }
        }
        if ((incrDecrMask & Node.DECR_FLAG) == 0) {
            ++number;
        } else {
            --number;
        }
        Number result = wrapNumber(number);
        target.put(id, protoChainStart, result);
        if (post) {
            return value;
        } else {
            return result;
        }
    }

    /**
     * @deprecated Use {@link #elemIncrDecr(Object, Object, Context, Scriptable, int)} instead
     */
    @Deprecated
    public static Object elemIncrDecr(Object obj, Object index,
                                      Context cx, int incrDecrMask)
    {
        return elemIncrDecr(obj, index, cx, getTopCallScope(cx), incrDecrMask);
    }

    public static Object elemIncrDecr(Object obj, Object index,
                                      Context cx, Scriptable scope,
                                      int incrDecrMask)
    {
        Object value = getObjectElem(obj, index, cx, scope);
        boolean post = ((incrDecrMask & Node.POST_FLAG) != 0);
        double number;
        if (value instanceof Number) {
            number = ((Number)value).doubleValue();
        } else {
            number = toNumber(value);
            if (post) {
                // convert result to number
                value = wrapNumber(number);
            }
        }
        if ((incrDecrMask & Node.DECR_FLAG) == 0) {
            ++number;
        } else {
            --number;
        }
        Number result = wrapNumber(number);
        setObjectElem(obj, index, result, cx, scope);
        if (post) {
            return value;
        } else {
            return result;
        }
    }

    /**
     * @deprecated Use {@link #refIncrDecr(Ref, Context, Scriptable, int)} instead
     */
    @Deprecated
    public static Object refIncrDecr(Ref ref, Context cx, int incrDecrMask)
    {
        return refIncrDecr(ref, cx, getTopCallScope(cx), incrDecrMask);
    }

    public static Object refIncrDecr(Ref ref, Context cx, Scriptable scope,
                                     int incrDecrMask)
    {
        Object value = ref.get(cx);
        boolean post = ((incrDecrMask & Node.POST_FLAG) != 0);
        double number;
        if (value instanceof Number) {
            number = ((Number)value).doubleValue();
        } else {
            number = toNumber(value);
            if (post) {
                // convert result to number
                value = wrapNumber(number);
            }
        }
        if ((incrDecrMask & Node.DECR_FLAG) == 0) {
            ++number;
        } else {
            --number;
        }
        Number result = wrapNumber(number);
        ref.set(cx, scope, result);
        if (post) {
            return value;
        } else {
            return result;
        }
    }

    public static Object toPrimitive(Object val) {
        return toPrimitive(val, null);
    }

    public static Object toPrimitive(Object val, Class<?> typeHint)
    {
        if (!(val instanceof Scriptable)) {
            return val;
        }
        Scriptable s = (Scriptable)val;
        Object result = s.getDefaultValue(typeHint);
        if (result instanceof Scriptable)
            throw typeError0("msg.bad.default.value");
        return result;
    }

    /**
     * Equality
     *
     * See ECMA 11.9
     */
    public static boolean eq(Object x, Object y)
    {
        if (x == null || x == Undefined.instance) {
            if (y == null || y == Undefined.instance) {
                return true;
            }
            if (y instanceof ScriptableObject) {
                Object test = ((ScriptableObject)y).equivalentValues(x);
                if (test != Scriptable.NOT_FOUND) {
                    return ((Boolean)test).booleanValue();
                }
            }
            return false;
        } else if (x instanceof Number) {
            return eqNumber(((Number)x).doubleValue(), y);
        } else if (x == y) {
            return true;
        } else if (x instanceof CharSequence) {
            return eqString((CharSequence)x, y);
        } else if (x instanceof Boolean) {
            boolean b = ((Boolean)x).booleanValue();
            if (y instanceof Boolean) {
                return b == ((Boolean)y).booleanValue();
            }
            if (y instanceof ScriptableObject) {
                Object test = ((ScriptableObject)y).equivalentValues(x);
                if (test != Scriptable.NOT_FOUND) {
                    return ((Boolean)test).booleanValue();
                }
            }
            return eqNumber(b ? 1.0 : 0.0, y);
        } else if (x instanceof Scriptable) {
            if (y instanceof Scriptable) {
                if (x instanceof ScriptableObject) {
                    Object test = ((ScriptableObject)x).equivalentValues(y);
                    if (test != Scriptable.NOT_FOUND) {
                        return ((Boolean)test).booleanValue();
                    }
                }
                if (y instanceof ScriptableObject) {
                    Object test = ((ScriptableObject)y).equivalentValues(x);
                    if (test != Scriptable.NOT_FOUND) {
                        return ((Boolean)test).booleanValue();
                    }
                }
                if (x instanceof Wrapper && y instanceof Wrapper) {
                    // See bug 413838. Effectively an extension to ECMA for
                    // the LiveConnect case.
                    Object unwrappedX = ((Wrapper)x).unwrap();
                    Object unwrappedY = ((Wrapper)y).unwrap();
                    return unwrappedX == unwrappedY ||
                           (isPrimitive(unwrappedX) &&
                            isPrimitive(unwrappedY) &&
                            eq(unwrappedX, unwrappedY));
                }
                return false;
            } else if (y instanceof Boolean) {
                if (x instanceof ScriptableObject) {
                    Object test = ((ScriptableObject)x).equivalentValues(y);
                    if (test != Scriptable.NOT_FOUND) {
                        return ((Boolean)test).booleanValue();
                    }
                }
                double d = ((Boolean)y).booleanValue() ? 1.0 : 0.0;
                return eqNumber(d, x);
            } else if (y instanceof Number) {
                return eqNumber(((Number)y).doubleValue(), x);
            } else if (y instanceof CharSequence) {
                return eqString((CharSequence)y, x);
            }
            // covers the case when y == Undefined.instance as well
            return false;
        } else {
            warnAboutNonJSObject(x);
            return x == y;
        }
    }

    public static boolean isPrimitive(Object obj) {
        return obj == null || obj == Undefined.instance ||
                (obj instanceof Number) || (obj instanceof String) ||
                (obj instanceof Boolean);
    }

    static boolean eqNumber(double x, Object y)
    {
        for (;;) {
            if (y == null || y == Undefined.instance) {
                return false;
            } else if (y instanceof Number) {
                return x == ((Number)y).doubleValue();
            } else if (y instanceof CharSequence) {
                return x == toNumber(y);
            } else if (y instanceof Boolean) {
                return x == (((Boolean)y).booleanValue() ? 1.0 : +0.0);
            } else if (y instanceof Scriptable) {
                if (y instanceof ScriptableObject) {
                    Object xval = wrapNumber(x);
                    Object test = ((ScriptableObject)y).equivalentValues(xval);
                    if (test != Scriptable.NOT_FOUND) {
                        return ((Boolean)test).booleanValue();
                    }
                }
                y = toPrimitive(y);
            } else {
                warnAboutNonJSObject(y);
                return false;
            }
        }
    }

    private static boolean eqString(CharSequence x, Object y)
    {
        for (;;) {
            if (y == null || y == Undefined.instance) {
                return false;
            } else if (y instanceof CharSequence) {
                CharSequence c = (CharSequence)y;
                return x.length() == c.length() && x.toString().equals(c.toString());
            } else if (y instanceof Number) {
                return toNumber(x.toString()) == ((Number)y).doubleValue();
            } else if (y instanceof Boolean) {
                return toNumber(x.toString()) == (((Boolean)y).booleanValue() ? 1.0 : 0.0);
            } else if (y instanceof Scriptable) {
                if (y instanceof ScriptableObject) {
                    Object test = ((ScriptableObject)y).equivalentValues(x.toString());
                    if (test != Scriptable.NOT_FOUND) {
                        return ((Boolean)test).booleanValue();
                    }
                }
                y = toPrimitive(y);
                continue;
            } else {
                warnAboutNonJSObject(y);
                return false;
            }
        }
    }
    public static boolean shallowEq(Object x, Object y)
    {
        if (x == y) {
            if (!(x instanceof Number)) {
                return true;
            }
            // NaN check
            double d = ((Number)x).doubleValue();
            return d == d;
        }
        if (x == null || x == Undefined.instance) {
            return false;
        } else if (x instanceof Number) {
            if (y instanceof Number) {
                return ((Number)x).doubleValue() == ((Number)y).doubleValue();
            }
        } else if (x instanceof CharSequence) {
            if (y instanceof CharSequence) {
                return x.toString().equals(y.toString());
            }
        } else if (x instanceof Boolean) {
            if (y instanceof Boolean) {
                return x.equals(y);
            }
        } else if (x instanceof Scriptable) {
            if (x instanceof Wrapper && y instanceof Wrapper) {
                return ((Wrapper)x).unwrap() == ((Wrapper)y).unwrap();
            }
        } else {
            warnAboutNonJSObject(x);
            return x == y;
        }
        return false;
    }

    /**
     * The instanceof operator.
     *
     * @return a instanceof b
     */
    public static boolean instanceOf(Object a, Object b, Context cx)
    {
        // Check RHS is an object
        if (! (b instanceof Scriptable)) {
            throw typeError0("msg.instanceof.not.object");
        }

        // for primitive values on LHS, return false
        if (! (a instanceof Scriptable))
            return false;

        return ((Scriptable)b).hasInstance((Scriptable)a);
    }

    /**
     * Delegates to
     *
     * @return true iff rhs appears in lhs' proto chain
     */
    public static boolean jsDelegatesTo(Scriptable lhs, Scriptable rhs) {
        Scriptable proto = lhs.getPrototype();

        while (proto != null) {
            if (proto.equals(rhs)) return true;
            proto = proto.getPrototype();
        }

        return false;
    }

    /**
     * The in operator.
     *
     * This is a new JS 1.3 language feature.  The in operator mirrors
     * the operation of the for .. in construct, and tests whether the
     * rhs has the property given by the lhs.  It is different from the
     * for .. in construct in that:
     * <BR> - it doesn't perform ToObject on the right hand side
     * <BR> - it returns true for DontEnum properties.
     * @param a the left hand operand
     * @param b the right hand operand
     *
     * @return true if property name or element number a is a property of b
     */
    public static boolean in(Object a, Object b, Context cx)
    {
        if (!(b instanceof Scriptable)) {
            throw typeError0("msg.in.not.object");
        }

        return hasObjectElem((Scriptable)b, a, cx);
    }

    public static boolean cmp_LT(Object val1, Object val2)
    {
        double d1, d2;
        if (val1 instanceof Number && val2 instanceof Number) {
            d1 = ((Number)val1).doubleValue();
            d2 = ((Number)val2).doubleValue();
        } else {
            if (val1 instanceof Scriptable)
                val1 = ((Scriptable) val1).getDefaultValue(NumberClass);
            if (val2 instanceof Scriptable)
                val2 = ((Scriptable) val2).getDefaultValue(NumberClass);
            if (val1 instanceof CharSequence && val2 instanceof CharSequence) {
                return val1.toString().compareTo(val2.toString()) < 0;
            }
            d1 = toNumber(val1);
            d2 = toNumber(val2);
        }
        return d1 < d2;
    }

    public static boolean cmp_LE(Object val1, Object val2)
    {
        double d1, d2;
        if (val1 instanceof Number && val2 instanceof Number) {
            d1 = ((Number)val1).doubleValue();
            d2 = ((Number)val2).doubleValue();
        } else {
            if (val1 instanceof Scriptable)
                val1 = ((Scriptable) val1).getDefaultValue(NumberClass);
            if (val2 instanceof Scriptable)
                val2 = ((Scriptable) val2).getDefaultValue(NumberClass);
            if (val1 instanceof CharSequence && val2 instanceof CharSequence) {
                return val1.toString().compareTo(val2.toString()) <= 0;
            }
            d1 = toNumber(val1);
            d2 = toNumber(val2);
        }
        return d1 <= d2;
    }

    // ------------------
    // Statements
    // ------------------

    public static ScriptableObject getGlobal(Context cx) {
        final String GLOBAL_CLASS = "org.mozilla.javascript.tools.shell.Global";
        Class<?> globalClass = Kit.classOrNull(GLOBAL_CLASS);
        if (globalClass != null) {
            try {
                Class<?>[] parm = { ScriptRuntime.ContextClass };
                Constructor<?> globalClassCtor = globalClass.getConstructor(parm);
                Object[] arg = { cx };
                return (ScriptableObject) globalClassCtor.newInstance(arg);
            }
            catch (RuntimeException e) {
                throw e;
            }
            catch (Exception e) {
                // fall through...
            }
        }
        return new ImporterTopLevel(cx);
    }

    public static boolean hasTopCall(Context cx)
    {
        return (cx.topCallScope != null);
    }

    public static Scriptable getTopCallScope(Context cx)
    {
        Scriptable scope = cx.topCallScope;
        if (scope == null) {
            throw new IllegalStateException();
        }
        return scope;
    }

    public static Object doTopCall(Callable callable,
                                   Context cx, Scriptable scope,
                                   Scriptable thisObj, Object[] args)
    {
        if (scope == null)
            throw new IllegalArgumentException();
        if (cx.topCallScope != null) throw new IllegalStateException();

        Object result;
        cx.topCallScope = ScriptableObject.getTopLevelScope(scope);
        cx.useDynamicScope = cx.hasFeature(Context.FEATURE_DYNAMIC_SCOPE);
        ContextFactory f = cx.getFactory();
        try {
            result = f.doTopCall(callable, cx, scope, thisObj, args);
        } finally {
            cx.topCallScope = null;
            // Cleanup cached references
            cx.cachedXMLLib = null;

            if (cx.currentActivationCall != null) {
                // Function should always call exitActivationFunction
                // if it creates activation record
                throw new IllegalStateException();
            }
        }
        return result;
    }

    /**
     * Return <tt>possibleDynamicScope</tt> if <tt>staticTopScope</tt>
     * is present on its prototype chain and return <tt>staticTopScope</tt>
     * otherwise.
     * Should only be called when <tt>staticTopScope</tt> is top scope.
     */
    static Scriptable checkDynamicScope(Scriptable possibleDynamicScope,
                                        Scriptable staticTopScope)
    {
        // Return cx.topCallScope if scope
        if (possibleDynamicScope == staticTopScope) {
            return possibleDynamicScope;
        }
        Scriptable proto = possibleDynamicScope;
        for (;;) {
            proto = proto.getPrototype();
            if (proto == staticTopScope) {
                return possibleDynamicScope;
            }
            if (proto == null) {
                return staticTopScope;
            }
        }
    }

    public static void addInstructionCount(Context cx, int instructionsToAdd)
    {
    	cx.instructionCount += instructionsToAdd;
        if (cx.instructionCount > cx.instructionThreshold)
        {
            cx.observeInstructionCount(cx.instructionCount);
            cx.instructionCount = 0;
        }
    }

    public static void initScript(NativeFunction funObj, Scriptable thisObj,
                                  Context cx, Scriptable scope,
                                  boolean evalScript)
    {
        if (cx.topCallScope == null)
            throw new IllegalStateException();

        int varCount = funObj.getParamAndVarCount();
        if (varCount != 0) {

            Scriptable varScope = scope;
            // Never define any variables from var statements inside with
            // object. See bug 38590.
            while (varScope instanceof NativeWith) {
                varScope = varScope.getParentScope();
            }

            for (int i = varCount; i-- != 0;) {
                String name = funObj.getParamOrVarName(i);
                boolean isConst = funObj.getParamOrVarConst(i);
                // Don't overwrite existing def if already defined in object
                // or prototypes of object.
                if (!ScriptableObject.hasProperty(scope, name)) {
                    if (isConst) {
                        ScriptableObject.defineConstProperty(varScope, name);
                    } else if (!evalScript) {
                        // Global var definitions are supposed to be DONTDELETE
                        ScriptableObject.defineProperty(
                            varScope, name, Undefined.instance,
                            ScriptableObject.PERMANENT);
                    } else {
                        varScope.put(name, varScope, Undefined.instance);
                    }
                } else {
                    ScriptableObject.redefineProperty(scope, name, isConst);
                }
            }
        }
    }

    public static Scriptable createFunctionActivation(NativeFunction funObj,
                                                      Scriptable scope,
                                                      Object[] args)
    {
        return new NativeCall(funObj, scope, args);
    }


    public static void enterActivationFunction(Context cx,
                                               Scriptable scope)
    {
        if (cx.topCallScope == null)
            throw new IllegalStateException();
        NativeCall call = (NativeCall)scope;
        call.parentActivationCall = cx.currentActivationCall;
        cx.currentActivationCall = call;
    }

    public static void exitActivationFunction(Context cx)
    {
        NativeCall call = cx.currentActivationCall;
        cx.currentActivationCall = call.parentActivationCall;
        call.parentActivationCall = null;
    }

    static NativeCall findFunctionActivation(Context cx, Function f)
    {
        NativeCall call = cx.currentActivationCall;
        while (call != null) {
            if (call.function == f)
                return call;
            call = call.parentActivationCall;
        }
        return null;
    }

    public static Scriptable newCatchScope(Throwable t,
                                           Scriptable lastCatchScope,
                                           String exceptionName,
                                           Context cx, Scriptable scope)
    {
        Object obj;
        boolean cacheObj;

    getObj:
        if (t instanceof JavaScriptException) {
            cacheObj = false;
            obj = ((JavaScriptException)t).getValue();
        } else {
            cacheObj = true;

            // Create wrapper object unless it was associated with
            // the previous scope object

            if (lastCatchScope != null) {
                NativeObject last = (NativeObject)lastCatchScope;
                obj = last.getAssociatedValue(t);
                if (obj == null) Kit.codeBug();
                break getObj;
            }

            RhinoException re;
            TopLevel.NativeErrors type;
            String errorMsg;
            Throwable javaException = null;

            if (t instanceof EcmaError) {
                EcmaError ee = (EcmaError)t;
                re = ee;
                type = TopLevel.NativeErrors.valueOf(ee.getName());
                errorMsg = ee.getErrorMessage();
            } else if (t instanceof WrappedException) {
                WrappedException we = (WrappedException)t;
                re = we;
                javaException = we.getWrappedException();
                type = TopLevel.NativeErrors.JavaException;
                errorMsg = javaException.getClass().getName()
                           +": "+javaException.getMessage();
            } else if (t instanceof EvaluatorException) {
                // Pure evaluator exception, nor WrappedException instance
                EvaluatorException ee = (EvaluatorException)t;
                re = ee;
                type = TopLevel.NativeErrors.InternalError;
                errorMsg = ee.getMessage();
            } else if (cx.hasFeature(Context.FEATURE_ENHANCED_JAVA_ACCESS)) {
                // With FEATURE_ENHANCED_JAVA_ACCESS, scripts can catch
                // all exception types
                re = new WrappedException(t);
                type = TopLevel.NativeErrors.JavaException;
                errorMsg = t.toString();
            } else {
                // Script can catch only instances of JavaScriptException,
                // EcmaError and EvaluatorException
                throw Kit.codeBug();
            }

            String sourceUri = re.sourceName();
            if (sourceUri == null) {
                sourceUri = "";
            }
            int line = re.lineNumber();
            Object args[];
            if (line > 0) {
                args = new Object[] { errorMsg, sourceUri, Integer.valueOf(line) };
            } else {
                args = new Object[] { errorMsg, sourceUri };
            }

            Scriptable errorObject = newNativeError(cx, scope, type, args);
            // set exception in Error objects to enable non-ECMA "stack" property
            if (errorObject instanceof NativeError) {
                ((NativeError) errorObject).setStackProvider(re);
            }

            if (javaException != null && isVisible(cx, javaException)) {
                Object wrap = cx.getWrapFactory().wrap(cx, scope, javaException,
                                                       null);
                ScriptableObject.defineProperty(
                    errorObject, "javaException", wrap,
                    ScriptableObject.PERMANENT | ScriptableObject.READONLY);
            }
            if (isVisible(cx, re)) {
                Object wrap = cx.getWrapFactory().wrap(cx, scope, re, null);
                ScriptableObject.defineProperty(
                        errorObject, "rhinoException", wrap,
                        ScriptableObject.PERMANENT | ScriptableObject.READONLY);
            }
            obj = errorObject;
        }

        NativeObject catchScopeObject = new NativeObject();
        // See ECMA 12.4
        catchScopeObject.defineProperty(
            exceptionName, obj, ScriptableObject.PERMANENT);

        if (isVisible(cx, t)) {
            // Add special Rhino object __exception__ defined in the catch
            // scope that can be used to retrieve the Java exception associated
            // with the JavaScript exception (to get stack trace info, etc.)
            catchScopeObject.defineProperty(
                "__exception__", Context.javaToJS(t, scope),
                ScriptableObject.PERMANENT|ScriptableObject.DONTENUM);
        }

        if (cacheObj) {
            catchScopeObject.associateValue(t, obj);
        }
        return catchScopeObject;
    }

    public static Scriptable wrapException(Throwable t,
                                           Scriptable scope,
                                           Context cx) {
        RhinoException re;
        String errorName;
        String errorMsg;
        Throwable javaException = null;

        if (t instanceof EcmaError) {
            EcmaError ee = (EcmaError)t;
            re = ee;
            errorName = ee.getName();
            errorMsg = ee.getErrorMessage();
        } else if (t instanceof WrappedException) {
            WrappedException we = (WrappedException)t;
            re = we;
            javaException = we.getWrappedException();
            errorName = "JavaException";
            errorMsg = javaException.getClass().getName()
                       +": "+javaException.getMessage();
        } else if (t instanceof EvaluatorException) {
            // Pure evaluator exception, nor WrappedException instance
            EvaluatorException ee = (EvaluatorException)t;
            re = ee;
            errorName = "InternalError";
            errorMsg = ee.getMessage();
        } else if (cx.hasFeature(Context.FEATURE_ENHANCED_JAVA_ACCESS)) {
            // With FEATURE_ENHANCED_JAVA_ACCESS, scripts can catch
            // all exception types
            re = new WrappedException(t);
            errorName = "JavaException";
            errorMsg = t.toString();
        } else {
            // Script can catch only instances of JavaScriptException,
            // EcmaError and EvaluatorException
            throw Kit.codeBug();
        }

        String sourceUri = re.sourceName();
        if (sourceUri == null) {
            sourceUri = "";
        }
        int line = re.lineNumber();
        Object args[];
        if (line > 0) {
            args = new Object[] { errorMsg, sourceUri, Integer.valueOf(line) };
        } else {
            args = new Object[] { errorMsg, sourceUri };
        }

        Scriptable errorObject = cx.newObject(scope, errorName, args);
        ScriptableObject.putProperty(errorObject, "name", errorName);
        // set exception in Error objects to enable non-ECMA "stack" property
        if (errorObject instanceof NativeError) {
            ((NativeError) errorObject).setStackProvider(re);
        }

        if (javaException != null && isVisible(cx, javaException)) {
            Object wrap = cx.getWrapFactory().wrap(cx, scope, javaException,
                                                   null);
            ScriptableObject.defineProperty(
                errorObject, "javaException", wrap,
                ScriptableObject.PERMANENT | ScriptableObject.READONLY);
        }
        if (isVisible(cx, re)) {
            Object wrap = cx.getWrapFactory().wrap(cx, scope, re, null);
            ScriptableObject.defineProperty(
                    errorObject, "rhinoException", wrap,
                    ScriptableObject.PERMANENT | ScriptableObject.READONLY);
        }
        return errorObject;
    }

    private static boolean isVisible(Context cx, Object obj) {
        ClassShutter shutter = cx.getClassShutter();
        return shutter == null ||
            shutter.visibleToScripts(obj.getClass().getName());
    }

    public static Scriptable enterWith(Object obj, Context cx,
                                       Scriptable scope)
    {
        Scriptable sobj = toObjectOrNull(cx, obj, scope);
        if (sobj == null) {
            throw typeError1("msg.undef.with", toString(obj));
        }
        if (sobj instanceof XMLObject) {
            XMLObject xmlObject = (XMLObject)sobj;
            return xmlObject.enterWith(scope);
        }
        return new NativeWith(scope, sobj);
    }

    public static Scriptable leaveWith(Scriptable scope)
    {
        NativeWith nw = (NativeWith)scope;
        return nw.getParentScope();
    }

    public static Scriptable enterDotQuery(Object value, Scriptable scope)
    {
        if (!(value instanceof XMLObject)) {
            throw notXmlError(value);
        }
        XMLObject object = (XMLObject)value;
        return object.enterDotQuery(scope);
    }

    public static Object updateDotQuery(boolean value, Scriptable scope)
    {
        // Return null to continue looping
        NativeWith nw = (NativeWith)scope;
        return nw.updateDotQuery(value);
    }

    public static Scriptable leaveDotQuery(Scriptable scope)
    {
        NativeWith nw = (NativeWith)scope;
        return nw.getParentScope();
    }

    public static void setFunctionProtoAndParent(BaseFunction fn,
                                                 Scriptable scope)
    {
        fn.setParentScope(scope);
        fn.setPrototype(ScriptableObject.getFunctionPrototype(scope));
    }

    public static void setObjectProtoAndParent(ScriptableObject object,
                                               Scriptable scope)
    {
        // Compared with function it always sets the scope to top scope
        scope = ScriptableObject.getTopLevelScope(scope);
        object.setParentScope(scope);
        Scriptable proto
            = ScriptableObject.getClassPrototype(scope, object.getClassName());
        object.setPrototype(proto);
    }

    public static void setBuiltinProtoAndParent(ScriptableObject object,
                                                Scriptable scope,
                                                TopLevel.Builtins type)
    {
        scope = ScriptableObject.getTopLevelScope(scope);
        object.setParentScope(scope);
        object.setPrototype(TopLevel.getBuiltinPrototype(scope, type));
    }


    public static void initFunction(Context cx, Scriptable scope,
                                    NativeFunction function, int type,
                                    boolean fromEvalCode)
    {
        if (type == FunctionNode.FUNCTION_STATEMENT) {
            String name = function.getFunctionName();
            if (name != null && name.length() != 0) {
                if (!fromEvalCode) {
                    // ECMA specifies that functions defined in global and
                    // function scope outside eval should have DONTDELETE set.
                    ScriptableObject.defineProperty
                        (scope, name, function, ScriptableObject.PERMANENT);
                } else {
                    scope.put(name, scope, function);
                }
            }
        } else if (type == FunctionNode.FUNCTION_EXPRESSION_STATEMENT) {
            String name = function.getFunctionName();
            if (name != null && name.length() != 0) {
                // Always put function expression statements into initial
                // activation object ignoring the with statement to follow
                // SpiderMonkey
                while (scope instanceof NativeWith) {
                    scope = scope.getParentScope();
                }
                scope.put(name, scope, function);
            }
        } else {
            throw Kit.codeBug();
        }
    }

    public static Scriptable newArrayLiteral(Object[] objects,
                                             int[] skipIndices,
                                             Context cx, Scriptable scope)
    {
        final int SKIP_DENSITY = 2;
        int count = objects.length;
        int skipCount = 0;
        if (skipIndices != null) {
            skipCount = skipIndices.length;
        }
        int length = count + skipCount;
        if (length > 1 && skipCount * SKIP_DENSITY < length) {
            // If not too sparse, create whole array for constructor
            Object[] sparse;
            if (skipCount == 0) {
                sparse = objects;
            } else {
                sparse = new Object[length];
                int skip = 0;
                for (int i = 0, j = 0; i != length; ++i) {
                    if (skip != skipCount && skipIndices[skip] == i) {
                        sparse[i] = Scriptable.NOT_FOUND;
                        ++skip;
                        continue;
                    }
                    sparse[i] = objects[j];
                    ++j;
                }
            }
            return cx.newArray(scope, sparse);
        }

        Scriptable array = cx.newArray(scope, length);

        int skip = 0;
        for (int i = 0, j = 0; i != length; ++i) {
            if (skip != skipCount && skipIndices[skip] == i) {
                ++skip;
                continue;
            }
            ScriptableObject.putProperty(array, i, objects[j]);
            ++j;
        }
        return array;
    }

    /**
     * This method is here for backward compat with existing compiled code.  It
     * is called when an object literal is compiled.  The next instance will be
     * the version called from new code.
     * <strong>This method only present for compatibility.</strong>
     * @deprecated Use {@link #newObjectLiteral(Object[], Object[], int[], Context, Scriptable)} instead
     */
    @Deprecated
    public static Scriptable newObjectLiteral(Object[] propertyIds,
                                              Object[] propertyValues,
                                              Context cx, Scriptable scope)
    {
        // Passing null for getterSetters means no getters or setters
        return newObjectLiteral(propertyIds, propertyValues, null, cx, scope);
    }

    public static Scriptable newObjectLiteral(Object[] propertyIds,
                                              Object[] propertyValues,
                                              int [] getterSetters,
                                              Context cx, Scriptable scope)
    {
        Scriptable object = cx.newObject(scope);
        for (int i = 0, end = propertyIds.length; i != end; ++i) {
            Object id = propertyIds[i];
            int getterSetter = getterSetters == null ? 0 : getterSetters[i];
            Object value = propertyValues[i];
            if (id instanceof String) {
                if (getterSetter == 0) {
                    if (isSpecialProperty((String)id)) {
                        Ref ref = specialRef(object, (String)id, cx, scope);
                        ref.set(cx, scope, value);
                    } else {
                        object.put((String)id, object, value);
                    }
                } else {
                    ScriptableObject so = (ScriptableObject)object;
                    Callable getterOrSetter = (Callable)value;
                    boolean isSetter = getterSetter == 1;
                    so.setGetterOrSetter((String)id, 0, getterOrSetter, isSetter);
                }
            } else {
                int index = ((Integer)id).intValue();
                object.put(index, object, value);
            }
        }
        return object;
    }

    public static boolean isArrayObject(Object obj)
    {
        return obj instanceof NativeArray || obj instanceof Arguments;
    }

    public static Object[] getArrayElements(Scriptable object)
    {
        Context cx = Context.getContext();
        long longLen = NativeArray.getLengthProperty(cx, object);
        if (longLen > Integer.MAX_VALUE) {
            // arrays beyond  MAX_INT is not in Java in any case
            throw new IllegalArgumentException();
        }
        int len = (int) longLen;
        if (len == 0) {
            return ScriptRuntime.emptyArgs;
        } else {
            Object[] result = new Object[len];
            for (int i=0; i < len; i++) {
                Object elem = ScriptableObject.getProperty(object, i);
                result[i] = (elem == Scriptable.NOT_FOUND) ? Undefined.instance
                                                           : elem;
            }
            return result;
        }
    }

    static void checkDeprecated(Context cx, String name) {
        int version = cx.getLanguageVersion();
        if (version >= Context.VERSION_1_4 || version == Context.VERSION_DEFAULT) {
            String msg = getMessage1("msg.deprec.ctor", name);
            if (version == Context.VERSION_DEFAULT)
                Context.reportWarning(msg);
            else
                throw Context.reportRuntimeError(msg);
        }
    }

    public static String getMessage0(String messageId)
    {
        return getMessage(messageId, null);
    }

    public static String getMessage1(String messageId, Object arg1)
    {
        Object[] arguments = {arg1};
        return getMessage(messageId, arguments);
    }

    public static String getMessage2(
        String messageId, Object arg1, Object arg2)
    {
        Object[] arguments = {arg1, arg2};
        return getMessage(messageId, arguments);
    }

    public static String getMessage3(
        String messageId, Object arg1, Object arg2, Object arg3)
    {
        Object[] arguments = {arg1, arg2, arg3};
        return getMessage(messageId, arguments);
    }

    public static String getMessage4(
        String messageId, Object arg1, Object arg2, Object arg3, Object arg4)
    {
        Object[] arguments = {arg1, arg2, arg3, arg4};
        return getMessage(messageId, arguments);
    }

    /**
     * This is an interface defining a message provider. Create your
     * own implementation to override the default error message provider.
     *
     * @author Mike Harm
     */
    public interface MessageProvider {

        /**
         * Returns a textual message identified by the given messageId,
         * parameterized by the given arguments.
         *
         * @param messageId the identifier of the message
         * @param arguments the arguments to fill into the message
         */
        String getMessage(String messageId, Object[] arguments);
    }

    public static MessageProvider messageProvider = new DefaultMessageProvider();

    public static String getMessage(String messageId, Object[] arguments)
    {
        return messageProvider.getMessage(messageId, arguments);
    }

    /* OPT there's a noticable delay for the first error!  Maybe it'd
     * make sense to use a ListResourceBundle instead of a properties
     * file to avoid (synchronized) text parsing.
     */
    private static class DefaultMessageProvider implements MessageProvider {
        public String getMessage(String messageId, Object[] arguments) {
            final String defaultResource
                = "org.mozilla.javascript.resources.Messages";

            Context cx = Context.getCurrentContext();
            Locale locale = cx != null ? cx.getLocale() : Locale.getDefault();

            // ResourceBundle does caching.
            ResourceBundle rb = ResourceBundle.getBundle(defaultResource, locale);

            String formatString;
            try {
                formatString = rb.getString(messageId);
            } catch (java.util.MissingResourceException mre) {
                throw new RuntimeException
                    ("no message resource found for message property "+ messageId);
            }

            /*
             * It's OK to format the string, even if 'arguments' is null;
             * we need to format it anyway, to make double ''s collapse to
             * single 's.
             */
            MessageFormat formatter = new MessageFormat(formatString);
            return formatter.format(arguments);
        }
    }

    public static EcmaError constructError(String error, String message)
    {
        int[] linep = new int[1];
        String filename = Context.getSourcePositionFromStack(linep);
        return constructError(error, message, filename, linep[0], null, 0);
    }

    public static EcmaError constructError(String error,
                                           String message,
                                           int lineNumberDelta)
    {
        int[] linep = new int[1];
        String filename = Context.getSourcePositionFromStack(linep);
        if (linep[0] != 0) {
            linep[0] += lineNumberDelta;
        }
        return constructError(error, message, filename, linep[0], null, 0);
    }

    public static EcmaError constructError(String error,
                                           String message,
                                           String sourceName,
                                           int lineNumber,
                                           String lineSource,
                                           int columnNumber)
    {
        return new EcmaError(error, message, sourceName,
                             lineNumber, lineSource, columnNumber);
    }

    public static EcmaError rangeError(String message)
    {
        return constructError("RangeError", message);
    }

    public static EcmaError typeError(String message)
    {
        return constructError("TypeError", message);
    }

    public static EcmaError typeError0(String messageId)
    {
        String msg = getMessage0(messageId);
        return typeError(msg);
    }

    public static EcmaError typeError1(String messageId, Object arg1)
    {
        String msg = getMessage1(messageId, arg1);
        return typeError(msg);
    }

    public static EcmaError typeError2(String messageId, Object arg1,
                                       Object arg2)
    {
        String msg = getMessage2(messageId, arg1, arg2);
        return typeError(msg);
    }

    public static EcmaError typeError3(String messageId, String arg1,
                                       String arg2, String arg3)
    {
        String msg = getMessage3(messageId, arg1, arg2, arg3);
        return typeError(msg);
    }

    public static RuntimeException undefReadError(Object object, Object id)
    {
        return typeError2("msg.undef.prop.read", toString(object), toString(id));
    }

    public static RuntimeException undefCallError(Object object, Object id)
    {
        return typeError2("msg.undef.method.call", toString(object), toString(id));
    }

    public static RuntimeException undefWriteError(Object object,
                                                   Object id,
                                                   Object value)
    {
        return typeError3("msg.undef.prop.write", toString(object), toString(id),
                          toString(value));
    }

    private static RuntimeException undefDeleteError(Object object, Object id)
    {
        throw typeError2("msg.undef.prop.delete", toString(object), toString(id));
    }

    public static RuntimeException notFoundError(Scriptable object,
                                                 String property)
    {
        // XXX: use object to improve the error message
        String msg = getMessage1("msg.is.not.defined", property);
        throw constructError("ReferenceError", msg);
    }

    public static RuntimeException notFunctionError(Object value)
    {
        return notFunctionError(value, value);
    }

    public static RuntimeException notFunctionError(Object value,
                                                    Object messageHelper)
    {
        // Use value for better error reporting
        String msg = (messageHelper == null)
                     ? "null" : messageHelper.toString();
        if (value == Scriptable.NOT_FOUND) {
            return typeError1("msg.function.not.found", msg);
        }
        return typeError2("msg.isnt.function", msg, typeof(value));
    }

    public static RuntimeException notFunctionError(Object obj, Object value,
            String propertyName)
    {
        // Use obj and value for better error reporting
        String objString = toString(obj);
        if (obj instanceof NativeFunction) {
            // Omit function body in string representations of functions
            int paren = objString.indexOf(')');
            int curly = objString.indexOf('{', paren);
            if (curly > -1) {
                objString = objString.substring(0, curly + 1) + "...}";
            }
        }
        if (value == Scriptable.NOT_FOUND) {
            return typeError2("msg.function.not.found.in", propertyName,
                    objString);
        }
        return typeError3("msg.isnt.function.in", propertyName, objString,
                          typeof(value));
    }

    private static RuntimeException notXmlError(Object value)
    {
        throw typeError1("msg.isnt.xml.object", toString(value));
    }

    private static void warnAboutNonJSObject(Object nonJSObject)
    {
        String message =
"RHINO USAGE WARNING: Missed Context.javaToJS() conversion:\n"
+"Rhino runtime detected object "+nonJSObject+" of class "+nonJSObject.getClass().getName()+" where it expected String, Number, Boolean or Scriptable instance. Please check your code for missing Context.javaToJS() call.";
        Context.reportWarning(message);
        // Just to be sure that it would be noticed
        System.err.println(message);
    }

    public static RegExpProxy getRegExpProxy(Context cx)
    {
        return cx.getRegExpProxy();
    }

    public static void setRegExpProxy(Context cx, RegExpProxy proxy)
    {
        if (proxy == null) throw new IllegalArgumentException();
        cx.regExpProxy = proxy;
    }

    public static RegExpProxy checkRegExpProxy(Context cx)
    {
        RegExpProxy result = getRegExpProxy(cx);
        if (result == null) {
            throw Context.reportRuntimeError0("msg.no.regexp");
        }
        return result;
    }

    public static Scriptable wrapRegExp(Context cx, Scriptable scope,
                                        Object compiled) {
        return cx.getRegExpProxy().wrapRegExp(cx, scope, compiled);
    }

    private static XMLLib currentXMLLib(Context cx)
    {
        // Scripts should be running to access this
        if (cx.topCallScope == null)
            throw new IllegalStateException();

        XMLLib xmlLib = cx.cachedXMLLib;
        if (xmlLib == null) {
            xmlLib = XMLLib.extractFromScope(cx.topCallScope);
            if (xmlLib == null)
                throw new IllegalStateException();
            cx.cachedXMLLib = xmlLib;
        }

        return xmlLib;
    }

    /**
     * Escapes the reserved characters in a value of an attribute
     *
     * @param value Unescaped text
     * @return The escaped text
     */
    public static String escapeAttributeValue(Object value, Context cx)
    {
        XMLLib xmlLib = currentXMLLib(cx);
        return xmlLib.escapeAttributeValue(value);
    }

    /**
     * Escapes the reserved characters in a value of a text node
     *
     * @param value Unescaped text
     * @return The escaped text
     */
    public static String escapeTextValue(Object value, Context cx)
    {
        XMLLib xmlLib = currentXMLLib(cx);
        return xmlLib.escapeTextValue(value);
    }

    public static Ref memberRef(Object obj, Object elem,
                                Context cx, int memberTypeFlags)
    {
        if (!(obj instanceof XMLObject)) {
            throw notXmlError(obj);
        }
        XMLObject xmlObject = (XMLObject)obj;
        return xmlObject.memberRef(cx, elem, memberTypeFlags);
    }

    public static Ref memberRef(Object obj, Object namespace, Object elem,
                                Context cx, int memberTypeFlags)
    {
        if (!(obj instanceof XMLObject)) {
            throw notXmlError(obj);
        }
        XMLObject xmlObject = (XMLObject)obj;
        return xmlObject.memberRef(cx, namespace, elem, memberTypeFlags);
    }

    public static Ref nameRef(Object name, Context cx,
                              Scriptable scope, int memberTypeFlags)
    {
        XMLLib xmlLib = currentXMLLib(cx);
        return xmlLib.nameRef(cx, name, scope, memberTypeFlags);
    }

    public static Ref nameRef(Object namespace, Object name, Context cx,
                              Scriptable scope, int memberTypeFlags)
    {
        XMLLib xmlLib = currentXMLLib(cx);
        return xmlLib.nameRef(cx, namespace, name, scope, memberTypeFlags);
    }

    private static void storeIndexResult(Context cx, int index)
    {
        cx.scratchIndex = index;
    }

    static int lastIndexResult(Context cx)
    {
        return cx.scratchIndex;
    }

    public static void storeUint32Result(Context cx, long value)
    {
        if ((value >>> 32) != 0)
            throw new IllegalArgumentException();
        cx.scratchUint32 = value;
    }

    public static long lastUint32Result(Context cx)
    {
        long value = cx.scratchUint32;
        if ((value >>> 32) != 0)
            throw new IllegalStateException();
        return value;
    }

    private static void storeScriptable(Context cx, Scriptable value)
    {
        // The previously stored scratchScriptable should be consumed
        if (cx.scratchScriptable != null)
            throw new IllegalStateException();
        cx.scratchScriptable = value;
    }

    public static Scriptable lastStoredScriptable(Context cx)
    {
        Scriptable result = cx.scratchScriptable;
        cx.scratchScriptable = null;
        return result;
    }

    static String makeUrlForGeneratedScript
        (boolean isEval, String masterScriptUrl, int masterScriptLine)
    {
        if (isEval) {
            return masterScriptUrl+'#'+masterScriptLine+"(eval)";
        } else {
            return masterScriptUrl+'#'+masterScriptLine+"(Function)";
        }
    }

    static boolean isGeneratedScript(String sourceUrl) {
        // ALERT: this may clash with a valid URL containing (eval) or
        // (Function)
        return sourceUrl.indexOf("(eval)") >= 0
               || sourceUrl.indexOf("(Function)") >= 0;
    }

    private static RuntimeException errorWithClassName(String msg, Object val)
    {
        return Context.reportRuntimeError1(msg, val.getClass().getName());
    }

    /**
     * Equivalent to executing "new Error(message, sourceFileName, sourceLineNo)" from JavaScript.
     * @param cx the current context
     * @param scope the current scope
     * @param message the message
     * @return a JavaScriptException you should throw
     */
    public static JavaScriptException throwError(Context cx, Scriptable scope,
            String message) {
      int[] linep = { 0 };
      String filename = Context.getSourcePositionFromStack(linep);
        final Scriptable error = newBuiltinObject(cx, scope,
                TopLevel.Builtins.Error, new Object[] { message, filename, Integer.valueOf(linep[0]) });
        return new JavaScriptException(error, filename, linep[0]);
    }


    /**
     * Equivalent to executing "new $constructorName(message, sourceFileName, sourceLineNo)" from JavaScript.
     * @param cx the current context
     * @param scope the current scope
     * @param message the message
     * @return a JavaScriptException you should throw
     */
    public static JavaScriptException throwCustomError(Context cx, Scriptable scope, String constructorName,
            String message) {
      int[] linep = { 0 };
      String filename = Context.getSourcePositionFromStack(linep);
      final Scriptable error =  cx.newObject(scope, constructorName,
    		  new Object[] { message, filename, Integer.valueOf(linep[0]) });
      return new JavaScriptException(error, filename, linep[0]);
    }

    public static final Object[] emptyArgs = new Object[0];
    public static final String[] emptyStrings = new String[0];
<<<<<<< HEAD


    public static Scriptable requireObjectCoercible(Scriptable val, IdFunctionObject idFuncObj) {
        Scriptable val1 = val.getParentScope() != null ? val : null;
        if (val1 == null || val1 == Undefined.instance)
            throw ScriptRuntime.typeError2("msg.called.null.or.undefined", idFuncObj.getTag(), idFuncObj.getFunctionName());

        return val1;
    }

=======
>>>>>>> e985ecd7
}<|MERGE_RESOLUTION|>--- conflicted
+++ resolved
@@ -4267,7 +4267,6 @@
 
     public static final Object[] emptyArgs = new Object[0];
     public static final String[] emptyStrings = new String[0];
-<<<<<<< HEAD
 
 
     public static Scriptable requireObjectCoercible(Scriptable val, IdFunctionObject idFuncObj) {
@@ -4278,6 +4277,4 @@
         return val1;
     }
 
-=======
->>>>>>> e985ecd7
 }